--- conflicted
+++ resolved
@@ -18,10 +18,6 @@
 #include "AstClause.h"
 #include "AstLiteral.h"
 #include "AstVisitor.h"
-<<<<<<< HEAD
-#include "Macro.h"
-=======
->>>>>>> 8a0db0f5
 #include <algorithm>
 
 namespace souffle {
