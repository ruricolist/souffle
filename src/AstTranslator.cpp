/*
 * Souffle - A Datalog Compiler
 * Copyright (c) 2013, 2015, Oracle and/or its affiliates. All rights reserved
 * Licensed under the Universal Permissive License v 1.0 as shown at:
 * - https://opensource.org/licenses/UPL
 * - <souffle root>/licenses/SOUFFLE-UPL.txt
 */

/************************************************************************
 *
 * @file AstTranslator.cpp
 *
 * Translator from AST to RAM structures.
 *
 ***********************************************************************/

#include "AstTranslator.h"
#include "AstArgument.h"
#include "AstAttribute.h"
#include "AstClause.h"
#include "AstFunctorDeclaration.h"
#include "AstIO.h"
#include "AstLiteral.h"
#include "AstNode.h"
#include "AstProgram.h"
#include "AstRelation.h"
#include "AstTranslationUnit.h"
#include "AstTypeEnvironmentAnalysis.h"
#include "AstUtils.h"
#include "AstVisitor.h"
#include "AuxArityAnalysis.h"
#include "BinaryConstraintOps.h"
#include "DebugReport.h"
#include "Global.h"
#include "IODirectives.h"
#include "LogStatement.h"
#include "PrecedenceGraph.h"
#include "RamCondition.h"
#include "RamExpression.h"
#include "RamNode.h"
#include "RamOperation.h"
#include "RamProgram.h"
#include "RamRelation.h"
#include "RamStatement.h"
#include "RamTranslationUnit.h"
#include "RecordTable.h"
#include "SrcLocation.h"
#include "TypeSystem.h"
#include "Util.h"
#include "json11.h"
#include <algorithm>
#include <cassert>
#include <chrono>
#include <cstddef>
#include <fstream>
#include <functional>
#include <iostream>
#include <map>
#include <memory>
#include <set>
#include <typeinfo>
#include <utility>
#include <vector>

namespace souffle {

using json11::Json;

class ErrorReport;
class SymbolTable;

std::unique_ptr<RamTupleElement> AstTranslator::makeRamTupleElement(const Location& loc) {
    return std::make_unique<RamTupleElement>(loc.identifier, loc.element);
}

size_t AstTranslator::getEvaluationArity(const AstAtom* atom) const {
    if (atom->getQualifiedName().toString().find("@delta_") == 0) {
        const AstQualifiedName& originalRel = AstQualifiedName(atom->getQualifiedName().toString().substr(7));
        return auxArityAnalysis->getArity(program->getRelation(originalRel));
    } else if (atom->getQualifiedName().toString().find("@new_") == 0) {
        const AstQualifiedName& originalRel = AstQualifiedName(atom->getQualifiedName().toString().substr(5));
        return auxArityAnalysis->getArity(program->getRelation(originalRel));
    } else if (atom->getQualifiedName().toString().find("@info_") == 0) {
        return 0;
    } else {
        return auxArityAnalysis->getArity(atom);
    }
}

void AstTranslator::makeIODirective(IODirectives& ioDirective, const AstRelation* rel,
        const std::string& filePath, const std::string& fileExt) {
    // set relation name correctly
    ioDirective.setRelationName(getRelationName(rel->getQualifiedName()));
    // set a default IO type of file and a default filename if not supplied
    if (!ioDirective.has("IO")) {
        ioDirective.setIOType("file");
    }

    // load intermediate relations from correct files
    if (ioDirective.getIOType() == "file") {
        // set filename by relation if not given
        if (!ioDirective.has("filename")) {
            ioDirective.setFileName(ioDirective.getRelationName() + fileExt);
        }
        // if filename is not an absolute path, concat with cmd line facts directory
        if (ioDirective.getIOType() == "file" && ioDirective.getFileName().front() != '/') {
            ioDirective.setFileName(filePath + "/" + ioDirective.getFileName());
        }
    }

    // Prepare type system information.
    std::string name = getRelationName(rel->getQualifiedName());
    std::vector<std::string> attributesTypes;

    for (const auto* attribute : rel->getAttributes()) {
        auto type = getTypeQualifier(typeEnv->getType(attribute->getTypeName()));
        attributesTypes.push_back(type);
    }

    // Casting due to json11.h type requirements.
    long long arity{static_cast<long long>(rel->getArity() - auxArityAnalysis->getArity(rel))};
    long long auxArity{static_cast<long long>(auxArityAnalysis->getArity(rel))};

    const Json rec = getRecordsTypes();

    Json relJson = Json::object{{"arity", arity}, {"auxArity", auxArity},
            {"types", Json::array(attributesTypes.begin(), attributesTypes.end())}};

    Json types = Json::object{{name, relJson}, {"records", getRecordsTypes()}};

    ioDirective.set("types", types.dump());
}

std::vector<IODirectives> AstTranslator::getInputIODirectives(
        const AstRelation* rel, std::string filePath, const std::string& fileExt) {
    std::vector<IODirectives> inputDirectives;

    std::vector<AstLoad*> relLoads;
    for (const auto& load : program->getLoads()) {
        if (load->getQualifiedName() == rel->getQualifiedName()) {
            relLoads.push_back(load.get());
        }
    }
    for (const auto& current : relLoads) {
        IODirectives ioDirectives;
        for (const auto& currentPair : current->getIODirectiveMap()) {
            ioDirectives.set(currentPair.first, currentPair.second);
        }
        inputDirectives.push_back(ioDirectives);
    }

    if (inputDirectives.empty()) {
        inputDirectives.emplace_back();
    }

    const std::string inputFilePath = (filePath.empty()) ? Global::config().get("fact-dir") : filePath;
    const std::string inputFileExt = (fileExt.empty()) ? ".facts" : fileExt;

    for (auto& ioDirective : inputDirectives) {
        makeIODirective(ioDirective, rel, inputFilePath, inputFileExt);
    }

    return inputDirectives;
}

std::vector<IODirectives> AstTranslator::getOutputIODirectives(
        const AstRelation* rel, std::string filePath, const std::string& fileExt) {
    std::vector<IODirectives> outputDirectives;

    std::vector<AstStore*> relStores;
    for (const auto& store : program->getStores()) {
        if (store->getQualifiedName() == rel->getQualifiedName()) {
            relStores.push_back(store.get());
        }
    }
    // If stdout is requested then remove all directives from the datalog file.
    if (Global::config().get("output-dir") == "-") {
        bool hasOutput = false;
        for (const auto* current : relStores) {
            IODirectives ioDirectives;
            if (dynamic_cast<const AstPrintSize*>(current) != nullptr) {
                ioDirectives.setIOType("stdoutprintsize");
                outputDirectives.push_back(ioDirectives);
            } else if (!hasOutput) {
                hasOutput = true;
                ioDirectives.setIOType("stdout");
                ioDirectives.set("headers", "true");
                outputDirectives.push_back(ioDirectives);
            }
        }
    } else {
        for (const auto* current : relStores) {
            IODirectives ioDirectives;
            for (const auto& currentPair : current->getIODirectiveMap()) {
                ioDirectives.set(currentPair.first, currentPair.second);
            }
            outputDirectives.push_back(ioDirectives);
        }
    }

    if (outputDirectives.empty()) {
        outputDirectives.emplace_back();
    }

    const std::string outputFilePath = (filePath.empty()) ? Global::config().get("output-dir") : filePath;
    const std::string outputFileExt = (fileExt.empty()) ? ".csv" : fileExt;

    for (auto& ioDirective : outputDirectives) {
        makeIODirective(ioDirective, rel, outputFilePath, outputFileExt);

        if (!ioDirective.has("attributeNames")) {
            std::string delimiter("\t");
            if (ioDirective.has("delimiter")) {
                delimiter = ioDirective.get("delimiter");
            }
            std::vector<std::string> attributeNames;
            for (const auto* attribute : rel->getAttributes()) {
                attributeNames.push_back(attribute->getAttributeName());
            }

            if (Global::config().has("provenance")) {
                std::vector<std::string> originalAttributeNames(
                        attributeNames.begin(), attributeNames.end() - auxArityAnalysis->getArity(rel));
                ioDirective.set("attributeNames", toString(join(originalAttributeNames, delimiter)));
            } else {
                ioDirective.set("attributeNames", toString(join(attributeNames, delimiter)));
            }
        }
    }

    return outputDirectives;
}

std::unique_ptr<RamRelationReference> AstTranslator::createRelationReference(const std::string name) {
    auto it = ramRels.find(name);
    assert(it != ramRels.end() && "relation name not found");

    const RamRelation* relation = it->second.get();
    return std::make_unique<RamRelationReference>(relation);
}

std::unique_ptr<RamRelationReference> AstTranslator::translateRelation(const AstAtom* atom) {
    return createRelationReference(getRelationName(atom->getQualifiedName()));
}

std::unique_ptr<RamRelationReference> AstTranslator::translateRelation(
        const AstRelation* rel, const std::string relationNamePrefix) {
    return createRelationReference(relationNamePrefix + getRelationName(rel->getQualifiedName()));
}

std::unique_ptr<RamRelationReference> AstTranslator::translateDeltaRelation(const AstRelation* rel) {
    return translateRelation(rel, "@delta_");
}

std::unique_ptr<RamRelationReference> AstTranslator::translateNewRelation(const AstRelation* rel) {
    return translateRelation(rel, "@new_");
}

std::unique_ptr<RamExpression> AstTranslator::translateValue(
        const AstArgument* arg, const ValueIndex& index) {
    if (arg == nullptr) {
        return nullptr;
    }

    class ValueTranslator : public AstVisitor<std::unique_ptr<RamExpression>> {
        AstTranslator& translator;
        const ValueIndex& index;

    public:
        ValueTranslator(AstTranslator& translator, const ValueIndex& index)
                : translator(translator), index(index) {}

        std::unique_ptr<RamExpression> visitVariable(const AstVariable& var) override {
            assert(index.isDefined(var) && "variable not grounded");
            return makeRamTupleElement(index.getDefinitionPoint(var));
        }

        std::unique_ptr<RamExpression> visitUnnamedVariable(const AstUnnamedVariable&) override {
            return std::make_unique<RamUndefValue>();
        }

        std::unique_ptr<RamExpression> visitUnsignedConstant(const AstUnsignedConstant& c) override {
            return std::make_unique<RamUnsignedConstant>(c.getValue());
        }

        std::unique_ptr<RamExpression> visitFloatConstant(const AstFloatConstant& c) override {
            return std::make_unique<RamFloatConstant>(c.getValue());
        }

        std::unique_ptr<RamExpression> visitNumberConstant(const AstNumberConstant& c) override {
            return std::make_unique<RamSignedConstant>(c.getValue());
        }

        std::unique_ptr<RamExpression> visitStringConstant(const AstStringConstant& c) override {
            return std::make_unique<RamSignedConstant>(translator.getSymbolTable().lookup(c.getValue()));
        }

        std::unique_ptr<RamExpression> visitNilConstant(const AstNilConstant&) override {
            return std::make_unique<RamSignedConstant>(RecordTable::getNil());
        }

        std::unique_ptr<RamExpression> visitIntrinsicFunctor(const AstIntrinsicFunctor& inf) override {
            std::vector<std::unique_ptr<RamExpression>> values;
            for (const auto& cur : inf.getArguments()) {
                values.push_back(translator.translateValue(cur, index));
            }
            return std::make_unique<RamIntrinsicOperator>(inf.getFunction(), std::move(values));
        }

        std::unique_ptr<RamExpression> visitUserDefinedFunctor(const AstUserDefinedFunctor& udf) override {
            // Sanity check.
            assert(udf.getArguments().size() == udf.getArgsTypes().size());

            std::vector<std::unique_ptr<RamExpression>> values;
            for (const auto& cur : udf.getArguments()) {
                values.push_back(translator.translateValue(cur, index));
            }

            return std::make_unique<RamUserDefinedOperator>(
                    udf.getName(), udf.getArgsTypes(), udf.getReturnType(), std::move(values));
        }

        std::unique_ptr<RamExpression> visitCounter(const AstCounter&) override {
            return std::make_unique<RamAutoIncrement>();
        }

        std::unique_ptr<RamExpression> visitRecordInit(const AstRecordInit& init) override {
            std::vector<std::unique_ptr<RamExpression>> values;
            for (const auto& cur : init.getArguments()) {
                values.push_back(translator.translateValue(cur, index));
            }
            return std::make_unique<RamPackRecord>(std::move(values));
        }

        std::unique_ptr<RamExpression> visitAggregator(const AstAggregator& agg) override {
            // here we look up the location the aggregation result gets bound
            return translator.makeRamTupleElement(index.getAggregatorLocation(agg));
        }

        std::unique_ptr<RamExpression> visitSubroutineArgument(const AstSubroutineArgument& subArg) override {
            return std::make_unique<RamSubroutineArgument>(subArg.getNumber());
        }
    };

    return ValueTranslator(*this, index)(*arg);
}

std::unique_ptr<RamCondition> AstTranslator::translateConstraint(
        const AstLiteral* lit, const ValueIndex& index) {
    class ConstraintTranslator : public AstVisitor<std::unique_ptr<RamCondition>> {
        AstTranslator& translator;
        const ValueIndex& index;

    public:
        ConstraintTranslator(AstTranslator& translator, const ValueIndex& index)
                : translator(translator), index(index) {}

        /** for atoms */
        std::unique_ptr<RamCondition> visitAtom(const AstAtom&) override {
            return nullptr;  // covered already within the scan/lookup generation step
        }

        /** for binary relations */
        std::unique_ptr<RamCondition> visitBinaryConstraint(const AstBinaryConstraint& binRel) override {
            std::unique_ptr<RamExpression> valLHS = translator.translateValue(binRel.getLHS(), index);
            std::unique_ptr<RamExpression> valRHS = translator.translateValue(binRel.getRHS(), index);
            return std::make_unique<RamConstraint>(
                    binRel.getOperator(), std::move(valLHS), std::move(valRHS));
        }

        /** for negations */
        std::unique_ptr<RamCondition> visitNegation(const AstNegation& neg) override {
            const auto* atom = neg.getAtom();
            size_t auxiliaryArity = translator.getEvaluationArity(atom);
            assert(auxiliaryArity < atom->getArity() && "auxiliary arity out of bounds");
            size_t arity = atom->getArity() - auxiliaryArity;
            std::vector<std::unique_ptr<RamExpression>> values;

            auto args = atom->getArguments();
            for (size_t i = 0; i < arity; i++) {
                values.push_back(translator.translateValue(args[i], index));
            }
            for (size_t i = 0; i < auxiliaryArity; i++) {
                values.push_back(std::make_unique<RamUndefValue>());
            }
            if (arity > 0) {
                return std::make_unique<RamNegation>(std::make_unique<RamExistenceCheck>(
                        translator.translateRelation(atom), std::move(values)));
            } else {
                return std::make_unique<RamEmptinessCheck>(translator.translateRelation(atom));
            }
        }

        /** for provenance negation */
        std::unique_ptr<RamCondition> visitProvenanceNegation(const AstProvenanceNegation& neg) override {
            const auto* atom = neg.getAtom();
            size_t auxiliaryArity = translator.getEvaluationArity(atom);
<<<<<<< HEAD
            assert(auxiliaryArity < atom->getArity() && "auxiliary arity out of bounds");
=======
>>>>>>> 6186ca9c
            size_t arity = atom->getArity() - auxiliaryArity;
            std::vector<std::unique_ptr<RamExpression>> values;

            auto args = atom->getArguments();
            for (size_t i = 0; i < arity; i++) {
                values.push_back(translator.translateValue(args[i], index));
            }
            // we don't care about the provenance columns when doing the existence check
            if (Global::config().has("provenance")) {
                // undefined value for rule number
                values.push_back(std::make_unique<RamUndefValue>());
                // add the height annotation for provenanceNotExists
<<<<<<< HEAD
                for (size_t h = 0; h < auxiliaryArity - 1; h++) {
=======
                for (size_t h = 0; h + 1 < auxiliaryArity; h++) {
>>>>>>> 6186ca9c
                    values.push_back(translator.translateValue(args[arity + h + 1], index));
                }
            }
            return std::make_unique<RamNegation>(std::make_unique<RamProvenanceExistenceCheck>(
                    translator.translateRelation(atom), std::move(values)));
        }
    };
    return ConstraintTranslator(*this, index)(*lit);
}

std::unique_ptr<AstClause> AstTranslator::ClauseTranslator::getReorderedClause(
        const AstClause& clause, const int version) const {
    const auto plan = clause.getExecutionPlan();

    // check whether there is an imposed order constraint
    if (plan == nullptr) {
        return nullptr;
    }
    auto orders = plan->getOrders();
    if (orders.find(version) == orders.end()) {
        return nullptr;
    }

    // get the imposed order
    const auto& order = orders[version];

    // create a copy and fix order
    std::unique_ptr<AstClause> reorderedClause(clause.clone());

    // Change order to start at zero
    std::vector<unsigned int> newOrder(order->getOrder().size());
    std::transform(order->getOrder().begin(), order->getOrder().end(), newOrder.begin(),
            [](unsigned int i) -> unsigned int { return i - 1; });

    // re-order atoms
    reorderedClause.reset(reorderAtoms(reorderedClause.get(), newOrder));

    // clear other order and fix plan
    reorderedClause->clearExecutionPlan();

    return reorderedClause;
}

AstTranslator::ClauseTranslator::arg_list* AstTranslator::ClauseTranslator::getArgList(
        const AstNode* curNode, std::map<const AstNode*, std::unique_ptr<arg_list>>& nodeArgs) const {
    if (nodeArgs.count(curNode) == 0u) {
        if (auto rec = dynamic_cast<const AstRecordInit*>(curNode)) {
            nodeArgs[curNode] = std::make_unique<arg_list>(rec->getArguments());
        } else if (auto atom = dynamic_cast<const AstAtom*>(curNode)) {
            nodeArgs[curNode] = std::make_unique<arg_list>(atom->getArguments());
        } else {
            assert(false && "node type doesn't have arguments!");
        }
    }
    return nodeArgs[curNode].get();
}

void AstTranslator::ClauseTranslator::indexValues(const AstNode* curNode,
        std::map<const AstNode*, std::unique_ptr<arg_list>>& nodeArgs,
        std::map<const arg_list*, int>& arg_level, RamRelationReference* relation) {
    arg_list* cur = getArgList(curNode, nodeArgs);
    for (size_t pos = 0; pos < cur->size(); ++pos) {
        // get argument
        auto& arg = (*cur)[pos];

        // check for variable references
        if (auto var = dynamic_cast<const AstVariable*>(arg)) {
            if (pos < relation->get()->getArity()) {
                valueIndex.addVarReference(
                        *var, arg_level[cur], pos, std::unique_ptr<RamRelationReference>(relation->clone()));
            } else {
                valueIndex.addVarReference(*var, arg_level[cur], pos);
            }
        }

        // check for nested records
        if (auto rec = dynamic_cast<const AstRecordInit*>(arg)) {
            // introduce new nesting level for unpack
            op_nesting.push_back(rec);
            arg_level[getArgList(rec, nodeArgs)] = level++;

            // register location of record
            valueIndex.setRecordDefinition(*rec, arg_level[cur], pos);

            // resolve nested components
            indexValues(rec, nodeArgs, arg_level, relation);
        }
    }
}

/** index values in rule */
void AstTranslator::ClauseTranslator::createValueIndex(const AstClause& clause) {
    for (const auto* atom : getBodyLiterals<AstAtom>(clause)) {
        // std::map<const arg_list*, int> arg_level;
        std::map<const AstNode*, std::unique_ptr<arg_list>> nodeArgs;

        std::map<const arg_list*, int> arg_level;
        nodeArgs[atom] = std::make_unique<arg_list>(atom->getArguments());
        // the atom is obtained at the current level
        // increment nesting level for the atom
        arg_level[nodeArgs[atom].get()] = level++;
        op_nesting.push_back(atom);

        indexValues(atom, nodeArgs, arg_level, translator.translateRelation(atom).get());
    }

    // add aggregation functions
    visitDepthFirstPostOrder(clause, [&](const AstAggregator& cur) {
        // add each aggregator expression only once
        if (any_of(aggregators, [&](const AstAggregator* agg) { return *agg == cur; })) {
            return;
        }

        int aggLoc = level++;
        valueIndex.setAggregatorLocation(cur, Location({aggLoc, 0}));

        // bind aggregator variables to locations
        assert(nullptr != dynamic_cast<const AstAtom*>(cur.getBodyLiterals()[0]));
        const AstAtom& atom = static_cast<const AstAtom&>(*cur.getBodyLiterals()[0]);
        size_t pos = 0;
        for (auto arg : atom.getArguments()) {
            if (const auto* var = dynamic_cast<const AstVariable*>(arg)) {
                valueIndex.addVarReference(*var, aggLoc, (int)pos, translator.translateRelation(&atom));
            }
            ++pos;
        };

        // and remember aggregator
        aggregators.push_back(&cur);
    });
}

std::unique_ptr<RamOperation> AstTranslator::ClauseTranslator::createOperation(const AstClause& clause) {
    const auto head = clause.getHead();

    std::vector<std::unique_ptr<RamExpression>> values;
    for (AstArgument* arg : head->getArguments()) {
        values.push_back(translator.translateValue(arg, valueIndex));
    }

    std::unique_ptr<RamOperation> project =
            std::make_unique<RamProject>(translator.translateRelation(head), std::move(values));

    if (head->getArity() == 0) {
        project = std::make_unique<RamFilter>(
                std::make_unique<RamEmptinessCheck>(translator.translateRelation(head)), std::move(project));
    }

    // check existence for original tuple if we have provenance
    // only if we don't compile
    if (Global::config().has("provenance") &&
            ((!Global::config().has("compile") && !Global::config().has("dl-program") &&
                    !Global::config().has("generate")))) {
        size_t auxiliaryArity = translator.getEvaluationArity(head);
        auto arity = head->getArity() - auxiliaryArity;
        std::vector<std::unique_ptr<RamExpression>> values;
        bool isVolatile = true;
        auto args = head->getArguments();

        // add args for original tuple
        for (size_t i = 0; i < arity; i++) {
            auto arg = args[i];
            // don't add counters
            visitDepthFirst(*arg, [&](const AstCounter&) { isVolatile = false; });
            values.push_back(translator.translateValue(arg, valueIndex));
        }
        for (size_t i = 0; i < auxiliaryArity; i++) {
            values.push_back(std::make_unique<RamUndefValue>());
        }
        if (isVolatile) {
            return std::make_unique<RamFilter>(
                    std::make_unique<RamNegation>(std::make_unique<RamExistenceCheck>(
                            translator.translateRelation(head), std::move(values))),
                    std::move(project));
        }
    }

    // build up insertion call
    return project;  // start with innermost
}

std::unique_ptr<RamOperation> AstTranslator::ProvenanceClauseTranslator::createOperation(
        const AstClause& clause) {
    std::vector<std::unique_ptr<RamExpression>> values;

    // get all values in the body
    for (AstLiteral* lit : clause.getBodyLiterals()) {
        if (auto atom = dynamic_cast<AstAtom*>(lit)) {
            for (AstArgument* arg : atom->getArguments()) {
                values.push_back(translator.translateValue(arg, valueIndex));
            }
        } else if (auto neg = dynamic_cast<AstNegation*>(lit)) {
            for (AstArgument* arg : neg->getAtom()->getArguments()) {
                values.push_back(translator.translateValue(arg, valueIndex));
            }
        } else if (auto con = dynamic_cast<AstBinaryConstraint*>(lit)) {
            values.push_back(translator.translateValue(con->getLHS(), valueIndex));
            values.push_back(translator.translateValue(con->getRHS(), valueIndex));
        } else if (auto neg = dynamic_cast<AstProvenanceNegation*>(lit)) {
            size_t auxiliaryArity = translator.getEvaluationArity(neg->getAtom());
            for (size_t i = 0; i < neg->getAtom()->getArguments().size() - auxiliaryArity; ++i) {
                auto arg = neg->getAtom()->getArguments()[i];
                values.push_back(translator.translateValue(arg, valueIndex));
            }
            for (size_t i = 0; i < auxiliaryArity; ++i) {
                values.push_back(std::make_unique<RamSignedConstant>(-1));
            }
        }
    }

    return std::make_unique<RamSubroutineReturnValue>(std::move(values));
}

std::unique_ptr<RamCondition> AstTranslator::ClauseTranslator::createCondition(
        const AstClause& originalClause) {
    const auto head = originalClause.getHead();

    // add stopping criteria for nullary relations
    // (if it contains already the null tuple, don't re-compute)
    if (head->getArity() == 0) {
        return std::make_unique<RamEmptinessCheck>(translator.translateRelation(head));
    }
    return nullptr;
}

std::unique_ptr<RamCondition> AstTranslator::ProvenanceClauseTranslator::createCondition(
        const AstClause& /* originalClause */) {
    return nullptr;
}

/** generate RAM code for a clause */
std::unique_ptr<RamStatement> AstTranslator::ClauseTranslator::translateClause(
        const AstClause& clause, const AstClause& originalClause, const int version) {
    if (auto reorderedClause = getReorderedClause(clause, version)) {
        // translate reordered clause
        return translateClause(*reorderedClause, originalClause, version);
    }

    // get extract some details
    const AstAtom* head = clause.getHead();

    // handle facts
    if (isFact(clause)) {
        // translate arguments
        std::vector<std::unique_ptr<RamExpression>> values;
        for (auto& arg : head->getArguments()) {
            values.push_back(translator.translateValue(arg, ValueIndex()));
        }

        // create a fact statement
        return std::make_unique<RamQuery>(
                std::make_unique<RamProject>(translator.translateRelation(head), std::move(values)));
    }

    // the rest should be rules
    assert(isRule(clause));

    createValueIndex(clause);

    // -- create RAM statement --

    std::unique_ptr<RamOperation> op = createOperation(clause);

    /* add equivalence constraints imposed by variable binding */
    for (const auto& cur : valueIndex.getVariableReferences()) {
        // the first appearance
        const Location& first = *cur.second.begin();
        // all other appearances
        for (const Location& loc : cur.second) {
            if (first != loc && !valueIndex.isAggregator(loc.identifier)) {
                op = std::make_unique<RamFilter>(
                        std::make_unique<RamConstraint>(
                                BinaryConstraintOp::EQ, makeRamTupleElement(first), makeRamTupleElement(loc)),
                        std::move(op));
            }
        }
    }

    /* add conditions caused by atoms, negations, and binary relations */
    for (const auto& lit : clause.getBodyLiterals()) {
        if (auto condition = translator.translateConstraint(lit, valueIndex)) {
            op = std::make_unique<RamFilter>(std::move(condition), std::move(op));
        }
    }

    // add aggregator conditions
    size_t curLevel = op_nesting.size() - 1;
    for (auto it = op_nesting.rbegin(); it != op_nesting.rend(); ++it, --curLevel) {
        const AstNode* cur = *it;

        if (const auto* atom = dynamic_cast<const AstAtom*>(cur)) {
            // add constraints
            size_t pos = 0;
            for (auto arg : atom->getArguments()) {
                if (auto* agg = dynamic_cast<AstAggregator*>(arg)) {
                    auto loc = valueIndex.getAggregatorLocation(*agg);
                    op = std::make_unique<RamFilter>(std::make_unique<RamConstraint>(BinaryConstraintOp::EQ,
                                                             std::make_unique<RamTupleElement>(curLevel, pos),
                                                             makeRamTupleElement(loc)),
                            std::move(op));
                }
                ++pos;
            }
        }
    }

    // add aggregator levels
    --level;
    for (auto it = aggregators.rbegin(); it != aggregators.rend(); ++it, --level) {
        const AstAggregator* cur = *it;

        // translate aggregation function
        AggregateFunction fun = souffle::MIN;
        switch (cur->getOperator()) {
            case AstAggregator::min:
                fun = souffle::MIN;
                break;
            case AstAggregator::max:
                fun = souffle::MAX;
                break;
            case AstAggregator::count:
                fun = souffle::COUNT;
                break;
            case AstAggregator::sum:
                fun = souffle::SUM;
                break;
        }

        // condition for aggregate and helper function to add terms
        std::unique_ptr<RamCondition> aggCondition;
        auto addAggCondition = [&](std::unique_ptr<RamCondition>& arg) {
            if (aggCondition == nullptr) {
                aggCondition = std::move(arg);
            } else {
                aggCondition = std::make_unique<RamConjunction>(std::move(aggCondition), std::move(arg));
            }
        };

        // translate constraints of sub-clause
        for (const auto& lit : cur->getBodyLiterals()) {
            if (auto newCondition = translator.translateConstraint(lit, valueIndex)) {
                addAggCondition(newCondition);
            }
        }

        // get the first predicate of the sub-clause
        // NB: at most one atom is permitted in a sub-clause
        const AstAtom* atom = nullptr;
        for (const auto& lit : cur->getBodyLiterals()) {
            if (atom == nullptr) {
                atom = dynamic_cast<const AstAtom*>(lit);
            } else {
                assert(dynamic_cast<const AstAtom*>(lit) != nullptr &&
                        "Unsupported complex aggregation body encountered!");
            }
        }

        // translate arguments's of atom (if exists) to conditions
        if (atom != nullptr) {
            size_t pos = 0;
            for (auto arg : atom->getArguments()) {
                // variable bindings are issued differently since we don't want self
                // referential variable bindings
                if (const auto* var = dynamic_cast<const AstVariable*>(arg)) {
                    for (const Location& loc :
                            valueIndex.getVariableReferences().find(var->getName())->second) {
                        if (level != loc.identifier || (int)pos != loc.element) {
                            std::unique_ptr<RamCondition> newCondition = std::make_unique<RamConstraint>(
                                    BinaryConstraintOp::EQ, makeRamTupleElement(loc),
                                    std::make_unique<RamTupleElement>(level, pos));
                            addAggCondition(newCondition);
                            break;
                        }
                    }
                } else if (arg != nullptr) {
                    std::unique_ptr<RamExpression> value = translator.translateValue(arg, valueIndex);
                    if (value != nullptr && !isRamUndefValue(value.get())) {
                        std::unique_ptr<RamCondition> newCondition =
                                std::make_unique<RamConstraint>(BinaryConstraintOp::EQ,
                                        std::make_unique<RamTupleElement>(level, pos), std::move(value));
                        addAggCondition(newCondition);
                    }
                }
                ++pos;
            }
        }

        // translate aggregate expression
        std::unique_ptr<RamExpression> expr =
                translator.translateValue(cur->getTargetExpression(), valueIndex);
        if (expr == nullptr) {
            expr = std::make_unique<RamUndefValue>();
        }

        if (aggCondition == nullptr) {
            aggCondition = std::make_unique<RamTrue>();
        }

        // add Ram-Aggregation layer
        std::unique_ptr<RamAggregate> aggregate = std::make_unique<RamAggregate>(std::move(op), fun,
                translator.translateRelation(atom), std::move(expr), std::move(aggCondition), level);
        op = std::move(aggregate);
    }

    // build operation bottom-up
    while (!op_nesting.empty()) {
        // get next operator
        const AstNode* cur = op_nesting.back();
        op_nesting.pop_back();

        // get current nesting level
        auto level = op_nesting.size();

        if (const auto* atom = dynamic_cast<const AstAtom*>(cur)) {
            // add constraints
            size_t pos = 0;
            for (auto arg : atom->getArguments()) {
                if (auto* c = dynamic_cast<const AstConstant*>(arg)) {
                    op = std::make_unique<RamFilter>(
                            std::make_unique<RamConstraint>(BinaryConstraintOp::EQ,
                                    std::make_unique<RamTupleElement>(level, pos),
                                    std::make_unique<RamSignedConstant>(
                                            translator.getConstantRamRepresentation(*c))),
                            std::move(op));
                }
                ++pos;
            }

            // check whether all arguments are unnamed variables
            bool isAllArgsUnnamed = true;
            for (auto* argument : atom->getArguments()) {
                if (dynamic_cast<AstUnnamedVariable*>(argument) == nullptr) {
                    isAllArgsUnnamed = false;
                }
            }

            // add check for emptiness for an atom
            op = std::make_unique<RamFilter>(
                    std::make_unique<RamNegation>(
                            std::make_unique<RamEmptinessCheck>(translator.translateRelation(atom))),
                    std::move(op));

            // add a scan level
            if (atom->getArity() != 0 && !isAllArgsUnnamed) {
                if (head->getArity() == 0) {
                    op = std::make_unique<RamBreak>(
                            std::make_unique<RamNegation>(
                                    std::make_unique<RamEmptinessCheck>(translator.translateRelation(head))),
                            std::move(op));
                }
                if (Global::config().has("profile")) {
                    std::stringstream ss;
                    ss << head->getQualifiedName();
                    ss.str("");
                    ss << "@frequency-atom" << ';';
                    ss << originalClause.getHead()->getQualifiedName() << ';';
                    ss << version << ';';
                    ss << stringify(toString(clause)) << ';';
                    ss << stringify(toString(*atom)) << ';';
                    ss << stringify(toString(originalClause)) << ';';
                    ss << level << ';';
                    op = std::make_unique<RamScan>(
                            translator.translateRelation(atom), level, std::move(op), ss.str());
                } else {
                    op = std::make_unique<RamScan>(translator.translateRelation(atom), level, std::move(op));
                }
            }

            // TODO: support constants in nested records!
        } else if (const auto* rec = dynamic_cast<const AstRecordInit*>(cur)) {
            // add constant constraints
            for (size_t pos = 0; pos < rec->getArguments().size(); ++pos) {
                if (const AstConstant* c = dynamic_cast<AstConstant*>(rec->getArguments()[pos])) {
                    op = std::make_unique<RamFilter>(
                            std::make_unique<RamConstraint>(BinaryConstraintOp::EQ,
                                    std::make_unique<RamTupleElement>(level, pos),
                                    std::make_unique<RamSignedConstant>(
                                            translator.getConstantRamRepresentation(*c))),
                            std::move(op));
                } else if (AstFunctor* func = dynamic_cast<AstFunctor*>(rec->getArguments()[pos])) {
                    op = std::make_unique<RamFilter>(std::make_unique<RamConstraint>(BinaryConstraintOp::EQ,
                                                             std::make_unique<RamTupleElement>(level, pos),
                                                             translator.translateValue(func, valueIndex)),
                            std::move(op));
                }
            }

            // add an unpack level
            const Location& loc = valueIndex.getDefinitionPoint(*rec);
            op = std::make_unique<RamUnpackRecord>(
                    std::move(op), level, makeRamTupleElement(loc), rec->getArguments().size());
        } else {
            assert(false && "Unsupported AST node for creation of scan-level!");
        }
    }

    /* generate the final RAM Insert statement */
    std::unique_ptr<RamCondition> cond = createCondition(originalClause);
    if (cond != nullptr) {
        return std::make_unique<RamQuery>(std::make_unique<RamFilter>(std::move(cond), std::move(op)));
    } else {
        return std::make_unique<RamQuery>(std::move(op));
    }
}

/* utility for appending statements */
void AstTranslator::appendStmt(std::unique_ptr<RamStatement>& stmtList, std::unique_ptr<RamStatement> stmt) {
    if (stmt) {
        if (stmtList) {
            RamSequence* stmtSeq;
            if ((stmtSeq = dynamic_cast<RamSequence*>(stmtList.get())) != nullptr) {
                stmtSeq->add(std::move(stmt));
            } else {
                stmtList = std::make_unique<RamSequence>(std::move(stmtList), std::move(stmt));
            }
        } else {
            stmtList = std::move(stmt);
        }
    }
}

/** generate RAM code for a non-recursive relation */
std::unique_ptr<RamStatement> AstTranslator::translateNonRecursiveRelation(
        const AstRelation& rel, const RecursiveClauses* recursiveClauses) {
    /* start with an empty sequence */
    std::unique_ptr<RamStatement> res;

    // the ram table reference
    std::unique_ptr<RamRelationReference> rrel = translateRelation(&rel);

    /* iterate over all clauses that belong to the relation */
    for (AstClause* clause : rel.getClauses()) {
        // skip recursive rules
        if (recursiveClauses->recursive(clause)) {
            continue;
        }

        // translate clause
        std::unique_ptr<RamStatement> rule = ClauseTranslator(*this).translateClause(*clause, *clause);

        // add logging
        if (Global::config().has("profile")) {
            const std::string& relationName = toString(rel.getQualifiedName());
            const SrcLocation& srcLocation = clause->getSrcLoc();
            const std::string clauseText = stringify(toString(*clause));
            const std::string logTimerStatement =
                    LogStatement::tNonrecursiveRule(relationName, srcLocation, clauseText);
            const std::string logSizeStatement =
                    LogStatement::nNonrecursiveRule(relationName, srcLocation, clauseText);
            rule = std::make_unique<RamSequence>(std::make_unique<RamLogRelationTimer>(std::move(rule),
                    logTimerStatement, std::unique_ptr<RamRelationReference>(rrel->clone())));
        }

        // add debug info
        std::ostringstream ds;
        ds << toString(*clause) << "\nin file ";
        ds << clause->getSrcLoc();
        rule = std::make_unique<RamDebugInfo>(std::move(rule), ds.str());

        // add rule to result
        appendStmt(res, std::move(rule));
    }

    // add logging for entire relation
    if (Global::config().has("profile")) {
        const std::string& relationName = toString(rel.getQualifiedName());
        const SrcLocation& srcLocation = rel.getSrcLoc();
        const std::string logSizeStatement = LogStatement::nNonrecursiveRelation(relationName, srcLocation);

        // add timer if we did any work
        if (res) {
            const std::string logTimerStatement =
                    LogStatement::tNonrecursiveRelation(relationName, srcLocation);
            res = std::make_unique<RamLogRelationTimer>(
                    std::move(res), logTimerStatement, std::unique_ptr<RamRelationReference>(rrel->clone()));
        } else {
            // add table size printer
            appendStmt(res, std::make_unique<RamLogSize>(
                                    std::unique_ptr<RamRelationReference>(rrel->clone()), logSizeStatement));
        }
    }

    // done
    return res;
}

/**
 * A utility function assigning names to unnamed variables such that enclosing
 * constructs may be cloned without losing the variable-identity.
 */
void AstTranslator::nameUnnamedVariables(AstClause* clause) {
    // the node mapper conducting the actual renaming
    struct Instantiator : public AstNodeMapper {
        mutable int counter = 0;

        Instantiator() = default;

        std::unique_ptr<AstNode> operator()(std::unique_ptr<AstNode> node) const override {
            // apply recursive
            node->apply(*this);

            // replace unknown variables
            if (dynamic_cast<AstUnnamedVariable*>(node.get()) != nullptr) {
                auto name = " _unnamed_var" + toString(++counter);
                return std::make_unique<AstVariable>(name);
            }

            // otherwise nothing
            return node;
        }
    };

    // name all variables in the atoms
    Instantiator init;
    for (auto& atom : getBodyLiterals<AstAtom>(*clause)) {
        atom->apply(init);
    }
}

/** generate RAM code for recursive relations in a strongly-connected component */
std::unique_ptr<RamStatement> AstTranslator::translateRecursiveRelation(
        const std::set<const AstRelation*>& scc, const RecursiveClauses* recursiveClauses) {
    // initialize sections
    std::unique_ptr<RamStatement> preamble;
    std::unique_ptr<RamSequence> updateTable(new RamSequence());
    std::unique_ptr<RamStatement> postamble;

    auto genMerge = [](const RamRelationReference* dest,
                            const RamRelationReference* src) -> std::unique_ptr<RamStatement> {
        std::vector<std::unique_ptr<RamExpression>> values;
        if (src->get()->getArity() == 0) {
            return std::make_unique<RamQuery>(std::make_unique<RamFilter>(
                    std::make_unique<RamNegation>(std::make_unique<RamEmptinessCheck>(
                            std::unique_ptr<RamRelationReference>(src->clone()))),
                    std::make_unique<RamProject>(
                            std::unique_ptr<RamRelationReference>(dest->clone()), std::move(values))));
        }
        for (std::size_t i = 0; i < dest->get()->getArity(); i++) {
            values.push_back(std::make_unique<RamTupleElement>(0, i));
        }
        std::unique_ptr<RamStatement> stmt = std::make_unique<RamQuery>(
                std::make_unique<RamScan>(std::unique_ptr<RamRelationReference>(src->clone()), 0,
                        std::make_unique<RamProject>(
                                std::unique_ptr<RamRelationReference>(dest->clone()), std::move(values))));
        if (dest->get()->getRepresentation() == RelationRepresentation::EQREL) {
            stmt = std::make_unique<RamSequence>(
                    std::make_unique<RamExtend>(std::unique_ptr<RamRelationReference>(dest->clone()),
                            std::unique_ptr<RamRelationReference>(src->clone())),
                    std::move(stmt));
        }
        return stmt;
    };

    // --- create preamble ---

    /* Compute non-recursive clauses for relations in scc and push
       the results in their delta tables. */
    for (const AstRelation* rel : scc) {
        std::unique_ptr<RamStatement> updateRelTable;

        /* create update statements for fixpoint (even iteration) */
        appendStmt(updateRelTable,
                std::make_unique<RamSequence>(
                        genMerge(translateRelation(rel).get(), translateNewRelation(rel).get()),
                        std::make_unique<RamSwap>(translateDeltaRelation(rel), translateNewRelation(rel)),
                        std::make_unique<RamClear>(translateNewRelation(rel))));

        /* measure update time for each relation */
        if (Global::config().has("profile")) {
            updateRelTable = std::make_unique<RamLogRelationTimer>(std::move(updateRelTable),
                    LogStatement::cRecursiveRelation(toString(rel->getQualifiedName()), rel->getSrcLoc()),
                    translateNewRelation(rel));
        }

        /* drop temporary tables after recursion */
        appendStmt(postamble,
                std::make_unique<RamSequence>(std::make_unique<RamClear>(translateDeltaRelation(rel)),
                        std::make_unique<RamClear>(translateNewRelation(rel))));

        /* Generate code for non-recursive part of relation */
        appendStmt(preamble, translateNonRecursiveRelation(*rel, recursiveClauses));

        /* Generate merge operation for temp tables */
        appendStmt(preamble, genMerge(translateDeltaRelation(rel).get(), translateRelation(rel).get()));

        /* Add update operations of relations to parallel statements */
        updateTable->add(std::move(updateRelTable));
    }

    // --- build main loop ---

    std::unique_ptr<RamParallel> loopSeq(new RamParallel());

    // create a utility to check SCC membership
    auto isInSameSCC = [&](const AstRelation* rel) {
        return std::find(scc.begin(), scc.end(), rel) != scc.end();
    };

    /* Compute temp for the current tables */
    for (const AstRelation* rel : scc) {
        std::unique_ptr<RamStatement> loopRelSeq;

        /* Find clauses for relation rel */
        for (const auto& cl : rel->getClauses()) {
            // skip non-recursive clauses
            if (!recursiveClauses->recursive(cl)) {
                continue;
            }

            // each recursive rule results in several operations
            int version = 0;
            const auto& atoms = getBodyLiterals<AstAtom>(*cl);
            for (size_t j = 0; j < atoms.size(); ++j) {
                const AstAtom* atom = atoms[j];
                const AstRelation* atomRelation = getAtomRelation(atom, program);

                // only interested in atoms within the same SCC
                if (!isInSameSCC(atomRelation)) {
                    continue;
                }

                // modify the processed rule to use delta relation and write to new relation
                std::unique_ptr<AstClause> r1(cl->clone());
                r1->getHead()->setQualifiedName(translateNewRelation(rel)->get()->getName());
                getBodyLiterals<AstAtom>(*r1)[j]->setQualifiedName(
                        translateDeltaRelation(atomRelation)->get()->getName());
                if (Global::config().has("provenance")) {
                    r1->addToBody(std::make_unique<AstProvenanceNegation>(
                            std::unique_ptr<AstAtom>(cl->getHead()->clone())));
                } else {
                    if (r1->getHead()->getArity() > 0) {
                        r1->addToBody(std::make_unique<AstNegation>(
                                std::unique_ptr<AstAtom>(cl->getHead()->clone())));
                    }
                }

                // replace wildcards with variables (reduces indices when wildcards are used in recursive
                // atoms)
                nameUnnamedVariables(r1.get());

                // reduce R to P ...
                for (size_t k = j + 1; k < atoms.size(); k++) {
                    if (isInSameSCC(getAtomRelation(atoms[k], program))) {
                        AstAtom* cur = getBodyLiterals<AstAtom>(*r1)[k]->clone();
                        cur->setQualifiedName(
                                translateDeltaRelation(getAtomRelation(atoms[k], program))->get()->getName());
                        r1->addToBody(std::make_unique<AstNegation>(std::unique_ptr<AstAtom>(cur)));
                    }
                }

                std::unique_ptr<RamStatement> rule =
                        ClauseTranslator(*this).translateClause(*r1, *cl, version);

                /* add logging */
                if (Global::config().has("profile")) {
                    const std::string& relationName = toString(rel->getQualifiedName());
                    const SrcLocation& srcLocation = cl->getSrcLoc();
                    const std::string clauseText = stringify(toString(*cl));
                    const std::string logTimerStatement =
                            LogStatement::tRecursiveRule(relationName, version, srcLocation, clauseText);
                    const std::string logSizeStatement =
                            LogStatement::nRecursiveRule(relationName, version, srcLocation, clauseText);
                    rule = std::make_unique<RamSequence>(std::make_unique<RamLogRelationTimer>(
                            std::move(rule), logTimerStatement, translateNewRelation(rel)));
                }

                // add debug info
                std::ostringstream ds;
                ds << toString(*cl) << "\nin file ";
                ds << cl->getSrcLoc();
                rule = std::make_unique<RamDebugInfo>(std::move(rule), ds.str());

                // add to loop body
                appendStmt(loopRelSeq, std::move(rule));

                // increment version counter
                version++;
            }

            if (cl->getExecutionPlan() != nullptr) {
                // ensure that all required versions have been created, as expected
                int maxVersion = -1;
                for (auto const& cur : cl->getExecutionPlan()->getOrders()) {
                    maxVersion = std::max(cur.first, maxVersion);
                }
                assert(version > maxVersion && "missing clause versions");
            }
        }

        // if there was no rule, continue
        if (loopRelSeq == nullptr) {
            continue;
        }

        // label all versions
        if (Global::config().has("profile")) {
            const std::string& relationName = toString(rel->getQualifiedName());
            const SrcLocation& srcLocation = rel->getSrcLoc();
            const std::string logTimerStatement = LogStatement::tRecursiveRelation(relationName, srcLocation);
            const std::string logSizeStatement = LogStatement::nRecursiveRelation(relationName, srcLocation);
            loopRelSeq = std::make_unique<RamLogRelationTimer>(
                    std::move(loopRelSeq), logTimerStatement, translateNewRelation(rel));
        }

        /* add rule computations of a relation to parallel statement */
        loopSeq->add(std::move(loopRelSeq));
    }

    /* construct exit conditions for odd and even iteration */
    auto addCondition = [](std::unique_ptr<RamCondition>& cond, std::unique_ptr<RamCondition> clause) {
        cond = ((cond) ? std::make_unique<RamConjunction>(std::move(cond), std::move(clause))
                       : std::move(clause));
    };

    std::unique_ptr<RamCondition> exitCond;
    for (const AstRelation* rel : scc) {
        addCondition(exitCond, std::make_unique<RamEmptinessCheck>(translateNewRelation(rel)));
    }

    /* construct fixpoint loop  */
    std::unique_ptr<RamStatement> res;
    if (preamble != nullptr) {
        appendStmt(res, std::move(preamble));
    }
    if (!loopSeq->getStatements().empty() && exitCond && updateTable) {
        appendStmt(res, std::make_unique<RamLoop>(std::move(loopSeq),
                                std::make_unique<RamExit>(std::move(exitCond)), std::move(updateTable)));
    }
    if (postamble != nullptr) {
        appendStmt(res, std::move(postamble));
    }
    if (res != nullptr) {
        return res;
    }

    assert(false && "Not Implemented");
    return nullptr;
}

/** make a subroutine to search for subproofs */
std::unique_ptr<RamStatement> AstTranslator::makeSubproofSubroutine(const AstClause& clause) {
    // make intermediate clause with constraints
    std::unique_ptr<AstClause> intermediateClause(clause.clone());

    // name unnamed variables
    nameUnnamedVariables(intermediateClause.get());

    // add constraint for each argument in head of atom
    AstAtom* head = intermediateClause->getHead();
    size_t auxiliaryArity = auxArityAnalysis->getArity(head);
    auto args = head->getArguments();
    for (size_t i = 0; i < head->getArity() - auxiliaryArity; i++) {
        auto arg = args[i];

        if (auto var = dynamic_cast<AstVariable*>(arg)) {
            intermediateClause->addToBody(std::make_unique<AstBinaryConstraint>(BinaryConstraintOp::EQ,
                    std::unique_ptr<AstArgument>(var->clone()), std::make_unique<AstSubroutineArgument>(i)));
        } else if (auto func = dynamic_cast<AstFunctor*>(arg)) {
            intermediateClause->addToBody(std::make_unique<AstBinaryConstraint>(BinaryConstraintOp::EQ,
                    std::unique_ptr<AstArgument>(func->clone()), std::make_unique<AstSubroutineArgument>(i)));
        } else if (auto rec = dynamic_cast<AstRecordInit*>(arg)) {
            intermediateClause->addToBody(std::make_unique<AstBinaryConstraint>(BinaryConstraintOp::EQ,
                    std::unique_ptr<AstArgument>(rec->clone()), std::make_unique<AstSubroutineArgument>(i)));
        }
    }

    if (Global::config().get("provenance") == "subtreeHeights") {
        // starting index of subtree level arguments in argument list
        // starts immediately after original arguments as height and rulenumber of tuple are not passed to
        // subroutine
        size_t levelIndex = head->getArguments().size() - auxiliaryArity;

        // add level constraints
        const auto& bodyLiterals = intermediateClause->getBodyLiterals();
        for (auto lit : bodyLiterals) {
            if (auto atom = dynamic_cast<AstAtom*>(lit)) {
                auto arity = atom->getArity();
                auto auxiliaryArity = auxArityAnalysis->getArity(atom);
                auto literalLevelIndex = arity - auxiliaryArity + 1;
                auto atomArgs = atom->getArguments();
                intermediateClause->addToBody(std::make_unique<AstBinaryConstraint>(BinaryConstraintOp::EQ,
                        std::unique_ptr<AstArgument>(atomArgs[literalLevelIndex]->clone()),
                        std::make_unique<AstSubroutineArgument>(levelIndex)));
            }
            levelIndex++;
        }
    } else {
        // index of level argument in argument list
        size_t levelIndex = head->getArguments().size() - auxiliaryArity;

        // add level constraints
        const auto& bodyLiterals = intermediateClause->getBodyLiterals();
        for (auto lit : bodyLiterals) {
            if (auto atom = dynamic_cast<AstAtom*>(lit)) {
                auto arity = atom->getArity();
                auto atomArgs = atom->getArguments();
                // arity - 1 is the level number in body atoms
                intermediateClause->addToBody(std::make_unique<AstBinaryConstraint>(BinaryConstraintOp::LT,
                        std::unique_ptr<AstArgument>(atomArgs[arity - 1]->clone()),
                        std::make_unique<AstSubroutineArgument>(levelIndex)));
            }
        }
    }
    return ProvenanceClauseTranslator(*this).translateClause(*intermediateClause, clause);
}

/** make a subroutine to search for subproofs for the non-existence of a tuple */
std::unique_ptr<RamStatement> AstTranslator::makeNegationSubproofSubroutine(const AstClause& clause) {
    // TODO (taipan-snake): Currently we only deal with atoms (no constraints or negations or aggregates
    // or anything else...)
    //
    // The resulting subroutine looks something like this:
    // IF (arg(0), arg(1), _, _) IN rel_1:
    //   return 1
    // IF (arg(0), arg(1), _ ,_) NOT IN rel_1:
    //   return 0
    // ...

    // clone clause for mutation
    auto clauseReplacedAggregates = std::unique_ptr<AstClause>(clause.clone());

    int aggNumber = 0;
    struct AggregatesToVariables : public AstNodeMapper {
        int& aggNumber;

        AggregatesToVariables(int& aggNumber) : aggNumber(aggNumber) {}

        std::unique_ptr<AstNode> operator()(std::unique_ptr<AstNode> node) const override {
            if (dynamic_cast<AstAggregator*>(node.get()) != nullptr) {
                return std::make_unique<AstVariable>("agg_" + std::to_string(aggNumber++));
            }

            node->apply(*this);
            return node;
        }
    };

    AggregatesToVariables aggToVar(aggNumber);
    clauseReplacedAggregates->apply(aggToVar);

    // build a vector of unique variables
    std::vector<const AstVariable*> uniqueVariables;

    visitDepthFirst(*clauseReplacedAggregates, [&](const AstVariable& var) {
        if (var.getName().find("@level_num") == std::string::npos) {
            // use find_if since uniqueVariables stores pointers, and we need to dereference the pointer to
            // check equality
            if (std::find_if(uniqueVariables.begin(), uniqueVariables.end(),
                        [&](const AstVariable* v) { return *v == var; }) == uniqueVariables.end()) {
                uniqueVariables.push_back(&var);
            }
        }
    });

    // a mapper to replace variables with subroutine arguments
    struct VariablesToArguments : public AstNodeMapper {
        const std::vector<const AstVariable*>& uniqueVariables;

        VariablesToArguments(const std::vector<const AstVariable*>& uniqueVariables)
                : uniqueVariables(uniqueVariables) {}

        std::unique_ptr<AstNode> operator()(std::unique_ptr<AstNode> node) const override {
            // replace unknown variables
            if (auto varPtr = dynamic_cast<const AstVariable*>(node.get())) {
                if (varPtr->getName().find("@level_num") == std::string::npos) {
                    size_t argNum = std::find_if(uniqueVariables.begin(), uniqueVariables.end(),
                                            [&](const AstVariable* v) { return *v == *varPtr; }) -
                                    uniqueVariables.begin();

                    return std::make_unique<AstSubroutineArgument>(argNum);
                } else {
                    return std::make_unique<AstUnnamedVariable>();
                }
            }

            // apply recursive
            node->apply(*this);

            // otherwise nothing
            return node;
        }
    };

    // the structure of this subroutine is a sequence where each nested statement is a search in each
    // relation
    std::unique_ptr<RamStatement> searchSequence;

    // make a copy so that when we mutate clause, pointers to objects in newClause are not affected
    auto newClause = std::unique_ptr<AstClause>(clauseReplacedAggregates->clone());

    // go through each body atom and create a return
    size_t litNumber = 0;
    for (const auto& lit : newClause->getBodyLiterals()) {
        if (auto atom = dynamic_cast<AstAtom*>(lit)) {
            size_t auxiliaryArity = auxArityAnalysis->getArity(atom);
            // get a RamRelationReference
            auto relRef = translateRelation(atom);
            // construct a query
            std::vector<std::unique_ptr<RamExpression>> query;

            // translate variables to subroutine arguments
            VariablesToArguments varsToArgs(uniqueVariables);
            atom->apply(varsToArgs);

            auto atomArgs = atom->getArguments();
            // add each value (subroutine argument) to the search query
            for (size_t i = 0; i < atom->getArity() - auxiliaryArity; i++) {
                auto arg = atomArgs[i];
                query.push_back(translateValue(arg, ValueIndex()));
            }

            // fill up query with nullptrs for the provenance columns
            for (size_t i = 0; i < auxiliaryArity; i++) {
                query.push_back(std::make_unique<RamUndefValue>());
            }

            // ensure the length of query tuple is correct
            assert(query.size() == atom->getArity() && "wrong query tuple size");

            // create existence checks to check if the tuple exists or not
            auto existenceCheck = std::make_unique<RamExistenceCheck>(
                    std::unique_ptr<RamRelationReference>(relRef->clone()), std::move(query));
            auto negativeExistenceCheck = std::make_unique<RamNegation>(
                    std::unique_ptr<RamExistenceCheck>(existenceCheck->clone()));

            // return true if the tuple exists
            std::vector<std::unique_ptr<RamExpression>> returnTrue;
            returnTrue.push_back(std::make_unique<RamSignedConstant>(1));

            // return false if the tuple exists
            std::vector<std::unique_ptr<RamExpression>> returnFalse;
            returnFalse.push_back(std::make_unique<RamSignedConstant>(0));

            // create a RamQuery to return true/false
            appendStmt(searchSequence,
                    std::make_unique<RamQuery>(std::make_unique<RamFilter>(std::move(existenceCheck),
                            std::make_unique<RamSubroutineReturnValue>(std::move(returnTrue)))));
            appendStmt(searchSequence,
                    std::make_unique<RamQuery>(std::make_unique<RamFilter>(std::move(negativeExistenceCheck),
                            std::make_unique<RamSubroutineReturnValue>(std::move(returnFalse)))));

        } else if (auto con = dynamic_cast<AstConstraint*>(lit)) {
            VariablesToArguments varsToArgs(uniqueVariables);
            con->apply(varsToArgs);

            // translate to a RamCondition
            auto condition = translateConstraint(con, ValueIndex());
            auto negativeCondition =
                    std::make_unique<RamNegation>(std::unique_ptr<RamCondition>(condition->clone()));

            // create a return true value
            std::vector<std::unique_ptr<RamExpression>> returnTrue;
            returnTrue.push_back(std::make_unique<RamSignedConstant>(1));

            // create a return false value
            std::vector<std::unique_ptr<RamExpression>> returnFalse;
            returnFalse.push_back(std::make_unique<RamSignedConstant>(0));

            appendStmt(searchSequence,
                    std::make_unique<RamQuery>(std::make_unique<RamFilter>(std::move(condition),
                            std::make_unique<RamSubroutineReturnValue>(std::move(returnTrue)))));
            appendStmt(searchSequence,
                    std::make_unique<RamQuery>(std::make_unique<RamFilter>(std::move(negativeCondition),
                            std::make_unique<RamSubroutineReturnValue>(std::move(returnFalse)))));
        }

        litNumber++;
    }

    return searchSequence;
}

/** translates the given datalog program into an equivalent RAM program  */
void AstTranslator::translateProgram(const AstTranslationUnit& translationUnit) {
    // obtain type environment from analysis
    typeEnv = &translationUnit.getAnalysis<TypeEnvironmentAnalysis>()->getTypeEnvironment();

    // obtain recursive clauses from analysis
    const auto* recursiveClauses = translationUnit.getAnalysis<RecursiveClauses>();

    // obtain strongly connected component (SCC) graph from analysis
    const auto& sccGraph = *translationUnit.getAnalysis<SCCGraph>();

    // obtain some topological order over the nodes of the SCC graph
    const auto& sccOrder = *translationUnit.getAnalysis<TopologicallySortedSCCGraph>();

    // obtain the schedule of relations expired at each index of the topological order
    const auto& expirySchedule = translationUnit.getAnalysis<RelationSchedule>()->schedule();

    // get auxiliary arity analysis
    auxArityAnalysis = translationUnit.getAnalysis<AuxiliaryArity>();

    // start with an empty sequence of ram statements
    std::unique_ptr<RamStatement> res = std::make_unique<RamSequence>();

    // handle the case of an empty SCC graph
    if (sccGraph.getNumberOfSCCs() == 0) return;

    // a function to load relations
    const auto& makeRamLoad = [&](std::unique_ptr<RamStatement>& current, const AstRelation* relation,
                                      const std::string& inputDirectory, const std::string& fileExtension) {
        std::unique_ptr<RamStatement> statement =
                std::make_unique<RamLoad>(std::unique_ptr<RamRelationReference>(translateRelation(relation)),
                        getInputIODirectives(relation, Global::config().get(inputDirectory), fileExtension));
        if (Global::config().has("profile")) {
            const std::string logTimerStatement = LogStatement::tRelationLoadTime(
                    toString(relation->getQualifiedName()), relation->getSrcLoc());
            statement = std::make_unique<RamLogRelationTimer>(std::move(statement), logTimerStatement,
                    std::unique_ptr<RamRelationReference>(translateRelation(relation)));
        }
        appendStmt(current, std::move(statement));
    };

    // a function to store relations
    const auto& makeRamStore = [&](std::unique_ptr<RamStatement>& current, const AstRelation* relation,
                                       const std::string& outputDirectory, const std::string& fileExtension) {
        std::unique_ptr<RamStatement> statement = std::make_unique<RamStore>(
                std::unique_ptr<RamRelationReference>(translateRelation(relation)),
                getOutputIODirectives(relation, Global::config().get(outputDirectory), fileExtension));
        if (Global::config().has("profile")) {
            const std::string logTimerStatement = LogStatement::tRelationSaveTime(
                    toString(relation->getQualifiedName()), relation->getSrcLoc());
            statement = std::make_unique<RamLogRelationTimer>(std::move(statement), logTimerStatement,
                    std::unique_ptr<RamRelationReference>(translateRelation(relation)));
        }
        appendStmt(current, std::move(statement));
    };

    // a function to drop relations
    const auto& makeRamClear = [&](std::unique_ptr<RamStatement>& current, const AstRelation* relation) {
        appendStmt(current, std::make_unique<RamClear>(translateRelation(relation)));
    };

    // maintain the index of the SCC within the topological order
    size_t indexOfScc = 0;

    // create all Ram relations in ramRels
    for (const auto& scc : sccOrder.order()) {
        const auto& isRecursive = sccGraph.isRecursive(scc);
        const auto& allInterns = sccGraph.getInternalRelations(scc);
        for (const auto& rel : allInterns) {
            std::string name = rel->getQualifiedName().toString();
            auto arity = rel->getArity();
            auto auxiliaryArity = auxArityAnalysis->getArity(rel);
            auto representation = rel->getRepresentation();
            const auto& attributes = rel->getAttributes();
            std::vector<std::string> attributeNames;
            std::vector<std::string> attributeTypeQualifiers;
            for (size_t i = 0; i < rel->getArity(); ++i) {
                attributeNames.push_back(attributes[i]->getAttributeName());
                if (typeEnv != nullptr) {
                    attributeTypeQualifiers.push_back(
                            getTypeQualifier(typeEnv->getType(attributes[i]->getTypeName())));
                }
            }
            ramRels[name] = std::make_unique<RamRelation>(
                    name, arity, auxiliaryArity, attributeNames, attributeTypeQualifiers, representation);
            if (isRecursive) {
                std::string deltaName = "@delta_" + name;
                std::string newName = "@new_" + name;
                ramRels[deltaName] = std::make_unique<RamRelation>(deltaName, arity, auxiliaryArity,
                        attributeNames, attributeTypeQualifiers, representation);
                ramRels[newName] = std::make_unique<RamRelation>(newName, arity, auxiliaryArity,
                        attributeNames, attributeTypeQualifiers, representation);
            }
        }
    }
    // iterate over each SCC according to the topological order
    for (const auto& scc : sccOrder.order()) {
        // make a new ram statement for the current SCC
        std::unique_ptr<RamStatement> current;

        // find out if the current SCC is recursive
        const auto& isRecursive = sccGraph.isRecursive(scc);

        // make variables for particular sets of relations contained within the current SCC, and,
        // predecessors and successor SCCs thereof
        const auto& allInterns = sccGraph.getInternalRelations(scc);
        const auto& internIns = sccGraph.getInternalInputRelations(scc);
        const auto& internOuts = sccGraph.getInternalOutputRelations(scc);

        // make a variable for all relations that are expired at the current SCC
        const auto& internExps = expirySchedule.at(indexOfScc).expired();

        // load all internal input relations from the facts dir with a .facts extension
        for (const auto& relation : internIns) {
            makeRamLoad(current, relation, "fact-dir", ".facts");
        }

        // compute the relations themselves
        std::unique_ptr<RamStatement> bodyStatement =
                (!isRecursive) ? translateNonRecursiveRelation(
                                         *((const AstRelation*)*allInterns.begin()), recursiveClauses)
                               : translateRecursiveRelation(allInterns, recursiveClauses);
        appendStmt(current, std::move(bodyStatement));

        // store all internal output relations to the output dir with a .csv extension
        for (const auto& relation : internOuts) {
            makeRamStore(current, relation, "output-dir", ".csv");
        }

        // if provenance is not enabled...
        if (!Global::config().has("provenance")) {
            // otherwise, drop all  relations expired as per the topological order
            for (const auto& relation : internExps) {
                makeRamClear(current, relation);
            }
        }

        appendStmt(res, std::move(current));
        indexOfScc++;
    }

    // add main timer if profiling
    if (res && Global::config().has("profile")) {
        res = std::make_unique<RamLogTimer>(std::move(res), LogStatement::runtime());
    }

    // done for main prog
    ramMain = std::move(res);

    // add subroutines for each clause
    if (Global::config().has("provenance")) {
        visitDepthFirst(program->getRelations(), [&](const AstClause& clause) {
            std::stringstream relName;
            relName << clause.getHead()->getQualifiedName();

            // do not add subroutines for info relations or facts
            if (relName.str().find("@info") != std::string::npos || clause.getBodyLiterals().empty()) {
                return;
            }

            std::string subroutineLabel =
                    relName.str() + "_" + std::to_string(getClauseNum(program, &clause)) + "_subproof";
            ramSubs[subroutineLabel] = makeSubproofSubroutine(clause);

            std::string negationSubroutineLabel = relName.str() + "_" +
                                                  std::to_string(getClauseNum(program, &clause)) +
                                                  "_negation_subproof";
            ramSubs[negationSubroutineLabel] = makeNegationSubproofSubroutine(clause);
        });
    }
}

const Json AstTranslator::getRecordsTypes(void) {
    // Check if the types where already constructed
    if (!RamRecordTypes.is_null()) {
        return RamRecordTypes;
    }

    std::vector<std::string> types;
    std::map<std::string, Json> records;
    std::string recordType;

    // Iterate over all record types in the program populating the records map.
    for (auto* astType : program->getTypes()) {
        if (const auto* elementType = dynamic_cast<const AstRecordType*>(astType)) {
            types.clear();
            recordType.clear();

            recordType = getTypeQualifier(typeEnv->getType(elementType->getQualifiedName()));

            for (auto field : elementType->getFields()) {
                types.push_back(getTypeQualifier(typeEnv->getType(field.type)));
            }
            const size_t recordArity = types.size();
            Json recordInfo =
                    Json::object{{"types", std::move(types)}, {"arity", static_cast<long long>(recordArity)}};
            records.emplace(std::move(recordType), std::move(recordInfo));
        }
    }

    RamRecordTypes = Json(records);
    return RamRecordTypes;
}

std::unique_ptr<RamTranslationUnit> AstTranslator::translateUnit(AstTranslationUnit& tu) {
    auto ram_start = std::chrono::high_resolution_clock::now();
    program = tu.getProgram();
    translateProgram(tu);
    SymbolTable& symTab = getSymbolTable();
    ErrorReport& errReport = tu.getErrorReport();
    DebugReport& debugReport = tu.getDebugReport();
    std::vector<std::unique_ptr<RamRelation>> rels;
    for (auto& cur : ramRels) {
        rels.push_back(std::move(cur.second));
    }
    if (nullptr == ramMain) {
        ramMain = std::make_unique<RamSequence>();
    }
    std::unique_ptr<RamProgram> ramProg =
            std::make_unique<RamProgram>(std::move(rels), std::move(ramMain), std::move(ramSubs));
    if (!Global::config().get("debug-report").empty()) {
        if (ramProg) {
            auto ram_end = std::chrono::high_resolution_clock::now();
            std::string runtimeStr =
                    "(" + std::to_string(std::chrono::duration<double>(ram_end - ram_start).count()) + "s)";
            std::stringstream ramProgStr;
            ramProgStr << *ramProg;
            debugReport.addSection("ram-program", "RAM Program " + runtimeStr, ramProgStr.str());
        }
    }
    return std::make_unique<RamTranslationUnit>(
            std::move(ramProg), std::move(symTab), errReport, debugReport);
}

}  // end of namespace souffle<|MERGE_RESOLUTION|>--- conflicted
+++ resolved
@@ -395,10 +395,7 @@
         std::unique_ptr<RamCondition> visitProvenanceNegation(const AstProvenanceNegation& neg) override {
             const auto* atom = neg.getAtom();
             size_t auxiliaryArity = translator.getEvaluationArity(atom);
-<<<<<<< HEAD
             assert(auxiliaryArity < atom->getArity() && "auxiliary arity out of bounds");
-=======
->>>>>>> 6186ca9c
             size_t arity = atom->getArity() - auxiliaryArity;
             std::vector<std::unique_ptr<RamExpression>> values;
 
@@ -411,11 +408,7 @@
                 // undefined value for rule number
                 values.push_back(std::make_unique<RamUndefValue>());
                 // add the height annotation for provenanceNotExists
-<<<<<<< HEAD
-                for (size_t h = 0; h < auxiliaryArity - 1; h++) {
-=======
                 for (size_t h = 0; h + 1 < auxiliaryArity; h++) {
->>>>>>> 6186ca9c
                     values.push_back(translator.translateValue(args[arity + h + 1], index));
                 }
             }
