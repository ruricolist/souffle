--- conflicted
+++ resolved
@@ -122,7 +122,6 @@
                     }
 
                     if (onlyVars) {
-<<<<<<< HEAD
                         bool distinctHeadVars = true;
                         std::set<std::string> headVars;
                         for (auto&& arg : cl->getHead()->getArguments()) {
@@ -135,12 +134,8 @@
                         // all of the head variables are distinct, no unification in the head
                         if (distinctHeadVars) {
                             // all arguments are either variables or records containing variables
-                            isDirectAliasOf[cl->getHead()->getName()] = atom->getName();
+                            isDirectAliasOf[cl->getHead()->getQualifiedName()] = atom->getQualifiedName();
                         }
-=======
-                        // all arguments are either variables or records containing variables
-                        isDirectAliasOf[cl->getHead()->getQualifiedName()] = atom->getQualifiedName();
->>>>>>> 2a937f52
                     }
                 }
             }
