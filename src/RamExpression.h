/*
 * Souffle - A Datalog Compiler
 * Copyright (c) 2013, 2014, Oracle and/or its affiliates. All rights reserved
 * Licensed under the Universal Permissive License v 1.0 as shown at:
 * - https://opensource.org/licenses/UPL
 * - <souffle root>/licenses/SOUFFLE-UPL.txt
 */

/************************************************************************
 *
 * @file RamExpression.h
 *
 * Defines a class for evaluating values in the Relational Algebra Machine
 *
 ************************************************************************/

#pragma once

#include "FunctorOps.h"
#include "RamNode.h"
#include "RamRelation.h"
#include "SymbolTable.h"
#include "Util.h"

#include <algorithm>
#include <array>
#include <sstream>
#include <string>

#include <cstdlib>
#include <utility>

namespace souffle {

/**
 * Abstract class for describing scalar values in RAM
 */
class RamExpression : public RamNode {
public:
    RamExpression* clone() const override = 0;
};

// TODO (azreika): create a common abstract base class for RAM operators

/**
 * Operator that represents an intrinsic (built-in) functor
 */
class RamIntrinsicOperator : public RamExpression {
public:
    template <typename... Args>
    RamIntrinsicOperator(FunctorOp op, Args... args) : operation(op) {
        std::unique_ptr<RamExpression> tmp[] = {std::move(args)...};
        for (auto& cur : tmp) {
            arguments.push_back(std::move(cur));
        }
    }

    RamIntrinsicOperator(FunctorOp op, std::vector<std::unique_ptr<RamExpression>> args)
            : operation(op), arguments(std::move(args)) {}

    void print(std::ostream& os) const override {
        if (isInfixFunctorOp(operation)) {
            os << "(";
            os << join(arguments, getSymbolForFunctorOp(operation),
                    print_deref<std::unique_ptr<RamExpression>>());
            os << ")";
        } else {
            os << getSymbolForFunctorOp(operation);
            os << "(";
            os << join(arguments, ",", print_deref<std::unique_ptr<RamExpression>>());
            os << ")";
        }
    }

    /** Get operator symbol */
    FunctorOp getOperator() const {
        return operation;
    }

    /** Get argument values */
    std::vector<RamExpression*> getArguments() const {
        return toPtrVector(arguments);
    }

    /** Get i-th argument value */
    const RamExpression& getArgument(size_t i) const {
        assert(i >= 0 && i < arguments.size() && "argument index out of bounds");
        return *arguments[i];
    }

    /** Get number of arguments */
    size_t getArgCount() const {
        return arguments.size();
    }

    std::vector<const RamNode*> getChildNodes() const override {
        std::vector<const RamNode*> res;
        for (const auto& cur : arguments) {
            res.push_back(cur.get());
        }
        return res;
    }

    RamIntrinsicOperator* clone() const override {
        std::vector<std::unique_ptr<RamExpression>> argsCopy;
        for (auto& arg : arguments) {
            argsCopy.emplace_back(arg->clone());
        }
        return new RamIntrinsicOperator(operation, std::move(argsCopy));
    }

    void apply(const RamNodeMapper& map) override {
        for (auto& arg : arguments) {
            arg = map(std::move(arg));
        }
    }

protected:
    /** Operation symbol */
    const FunctorOp operation;

    /** Arguments of the function */
    std::vector<std::unique_ptr<RamExpression>> arguments;

    bool equal(const RamNode& node) const override {
        assert(nullptr != dynamic_cast<const RamIntrinsicOperator*>(&node));
        const auto& other = static_cast<const RamIntrinsicOperator&>(node);
        return getOperator() == other.getOperator() && equal_targets(arguments, other.arguments);
    }
};

/**
 * Operator that represents an extrinsic (user-defined) functor
 */
class RamUserDefinedOperator : public RamExpression {
public:
    RamUserDefinedOperator(std::string n, std::string t, std::vector<std::unique_ptr<RamExpression>> args)
            : arguments(std::move(args)), name(std::move(n)), type(std::move(t)) {}

    void print(std::ostream& os) const override {
        os << "@" << name << "_" << type << "(";
        os << join(arguments, ",",
                [](std::ostream& out, const std::unique_ptr<RamExpression>& arg) { out << *arg; });
        os << ")";
    }

    /** Get argument values */
    std::vector<RamExpression*> getArguments() const {
        return toPtrVector(arguments);
    }

    /** Get i-th argument value */
    const RamExpression& getArgument(size_t i) const {
        assert(i >= 0 && i < arguments.size() && "argument index out of bounds");
        return *arguments[i];
    }

    /** Get number of arguments */
    size_t getArgCount() const {
        return arguments.size();
    }

    /** Get operator name */
    const std::string& getName() const {
        return name;
    }

    /** Get types of arguments */
    const std::string& getType() const {
        return type;
    }

    std::vector<const RamNode*> getChildNodes() const override {
        std::vector<const RamNode*> res;
        for (const auto& cur : arguments) {
            res.push_back(cur.get());
        }
        return res;
    }

    RamUserDefinedOperator* clone() const override {
        auto* res = new RamUserDefinedOperator(name, type, {});
        for (auto& cur : arguments) {
            RamExpression* arg = cur->clone();
            res->arguments.emplace_back(arg);
        }
        return res;
    }

    void apply(const RamNodeMapper& map) override {
        for (auto& arg : arguments) {
            arg = map(std::move(arg));
        }
    }

protected:
    /** Arguments of user defined operator */
    std::vector<std::unique_ptr<RamExpression>> arguments;

    /** Name of user-defined operator */
    const std::string name;

    /** Argument types */
    const std::string type;

    bool equal(const RamNode& node) const override {
        assert(nullptr != dynamic_cast<const RamUserDefinedOperator*>(&node));
        const auto& other = static_cast<const RamUserDefinedOperator&>(node);
        return name == other.name && type == other.type && equal_targets(arguments, other.arguments);
    }
};

/**
 * Access element from the current tuple in a tuple environment
 */
class RamElementAccess : public RamExpression {
public:
    RamElementAccess(size_t ident, size_t elem, std::unique_ptr<RamRelationReference> relRef = nullptr)
            : identifier(ident), element(elem), relationRef(std::move(relRef)) {}

    void print(std::ostream& os) const override {
        if (nullptr == relationRef) {
            os << "t" << identifier << "." << element;
        } else {
            os << "t" << identifier << "." << relationRef->get()->getArg(element);
        }
    }

    /** Get identifier */
    int getTupleId() const {
        return identifier;
    }

    /** Get element */
    size_t getElement() const {
        return element;
    }

<<<<<<< HEAD
    /** Get relation */
    const RamRelation& getRelation() const {
        return *relationRef->get();
    }

    /** Obtain list of child nodes */
=======
>>>>>>> f379bb78
    std::vector<const RamNode*> getChildNodes() const override {
        if (relationRef != nullptr) {
            return {relationRef.get()};
        } else {
            return {};
        }
    }

    RamElementAccess* clone() const override {
        if (relationRef != nullptr) {
            return new RamElementAccess(
                    identifier, element, std::unique_ptr<RamRelationReference>(relationRef->clone()));
        } else {
            return new RamElementAccess(identifier, element);
        }
    }

    void apply(const RamNodeMapper& map) override {
        if (relationRef != nullptr) {
            relationRef = map(std::move(relationRef));
        }
    }

protected:
    /** Identifier for the tuple */
    const size_t identifier;

    /** Element number */
    const size_t element;

    /** Relation for debugging purposes
     *  Set to nullptr for non-existent relations
     */
    std::unique_ptr<RamRelationReference> relationRef;

    bool equal(const RamNode& node) const override {
        assert(nullptr != dynamic_cast<const RamElementAccess*>(&node));
        const auto& other = static_cast<const RamElementAccess&>(node);
        return getTupleId() == other.getTupleId() && getElement() == other.getElement();
    }
};

/**
 * Number Constant
 */
class RamNumber : public RamExpression {
public:
    RamNumber(RamDomain c) : constant(c) {}

    /** Get constant */
    RamDomain getConstant() const {
        return constant;
    }

    void print(std::ostream& os) const override {
        os << "number(" << constant << ")";
    }

    /** Create clone */
    RamNumber* clone() const override {
        return new RamNumber(constant);
    }

protected:
    /** Constant value */
    const RamDomain constant;

    bool equal(const RamNode& node) const override {
        assert(nullptr != dynamic_cast<const RamNumber*>(&node));
        const auto& other = static_cast<const RamNumber&>(node);
        return getConstant() == other.getConstant();
    }
};

/**
 * Counter
 *
 * Increment a counter and return its value. Note that
 * there exists a single counter only.
 */
class RamAutoIncrement : public RamExpression {
public:
    RamAutoIncrement() = default;

    void print(std::ostream& os) const override {
        os << "autoinc()";
    }

    RamAutoIncrement* clone() const override {
        return new RamAutoIncrement();
    }
};

/**
 * Undefined Expression
 */
class RamUndefValue : public RamExpression {
public:
    RamUndefValue() = default;

    void print(std::ostream& os) const override {
        os << "⊥";
    }

    RamUndefValue* clone() const override {
        return new RamUndefValue();
    }
};

/**
 * Record pack operation
 */
class RamPackRecord : public RamExpression {
public:
    RamPackRecord(std::vector<std::unique_ptr<RamExpression>> args) : arguments(std::move(args)) {}

    /** Get arguments */
    std::vector<RamExpression*> getArguments() const {
        return toPtrVector(arguments);
    }

    void print(std::ostream& os) const override {
        os << "[" << join(arguments, ",", [](std::ostream& out, const std::unique_ptr<RamExpression>& arg) {
            out << *arg;
        }) << "]";
    }

    std::vector<const RamNode*> getChildNodes() const override {
        std::vector<const RamNode*> res;
        for (const auto& cur : arguments) {
            if (cur) {
                res.push_back(cur.get());
            }
        }
        return res;
    }

    RamPackRecord* clone() const override {
        auto* res = new RamPackRecord({});
        for (auto& cur : arguments) {
            RamExpression* arg = nullptr;
            if (cur != nullptr) {
                arg = cur->clone();
            }
            res->arguments.emplace_back(arg);
        }
        return res;
    }

    void apply(const RamNodeMapper& map) override {
        for (auto& arg : arguments) {
            if (arg != nullptr) {
                arg = map(std::move(arg));
            }
        }
    }

protected:
    /** Arguments */
    std::vector<std::unique_ptr<RamExpression>> arguments;

    bool equal(const RamNode& node) const override {
        assert(nullptr != dynamic_cast<const RamPackRecord*>(&node));
        const auto& other = static_cast<const RamPackRecord&>(node);
        return equal_targets(arguments, other.arguments);
    }
};

/**
 * Access argument of a subroutine
 *
 * Arguments are number from zero 0 to n-1
 * where n is the number of arguments of the
 * subroutine.
 */
class RamArgument : public RamExpression {
public:
    RamArgument(size_t number) : number(number) {}

    /** Get argument */
    size_t getArgument() const {
        return number;
    }

    void print(std::ostream& os) const override {
        os << "argument(" << number << ")";
    }

    RamArgument* clone() const override {
        return new RamArgument(number);
    }

protected:
    /** Argument number */
    const size_t number;

    bool equal(const RamNode& node) const override {
        assert(nullptr != dynamic_cast<const RamArgument*>(&node));
        const auto& other = static_cast<const RamArgument&>(node);
        return getArgument() == other.getArgument();
    }
};

}  // end of namespace souffle<|MERGE_RESOLUTION|>--- conflicted
+++ resolved
@@ -236,15 +236,12 @@
         return element;
     }
 
-<<<<<<< HEAD
     /** Get relation */
     const RamRelation& getRelation() const {
         return *relationRef->get();
     }
 
     /** Obtain list of child nodes */
-=======
->>>>>>> f379bb78
     std::vector<const RamNode*> getChildNodes() const override {
         if (relationRef != nullptr) {
             return {relationRef.get()};
