/*
 * Souffle - A Datalog Compiler
 * Copyright (c) 2013, 2015, Oracle and/or its affiliates. All rights reserved
 * Licensed under the Universal Permissive License v 1.0 as shown at:
 * - https://opensource.org/licenses/UPL
 * - <souffle root>/licenses/SOUFFLE-UPL.txt
 */

/************************************************************************
 *
 * @file ClauseTranslator.h
 *
 * Translator for clauses from AST to RAM
 *
 ***********************************************************************/

#include "ast2ram/ClauseTranslator.h"
#include "Global.h"
#include "LogStatement.h"
#include "ast/Aggregator.h"
#include "ast/BranchInit.h"
#include "ast/Clause.h"
#include "ast/Constant.h"
#include "ast/IntrinsicFunctor.h"
#include "ast/NilConstant.h"
#include "ast/NumericConstant.h"
#include "ast/RecordInit.h"
#include "ast/Relation.h"
#include "ast/StringConstant.h"
#include "ast/UnnamedVariable.h"
#include "ast/analysis/Functor.h"
#include "ast/analysis/PolymorphicObjects.h"
#include "ast/transform/ReorderLiterals.h"
#include "ast/utility/Utils.h"
#include "ast/utility/Visitor.h"
#include "ast2ram/AstToRamTranslator.h"
#include "ast2ram/ConstraintTranslator.h"
#include "ast2ram/ValueTranslator.h"
#include "ast2ram/utility/Location.h"
#include "ast2ram/utility/TranslatorContext.h"
#include "ast2ram/utility/Utils.h"
#include "ast2ram/utility/ValueIndex.h"
#include "ram/Aggregate.h"
#include "ram/Break.h"
#include "ram/Conjunction.h"
#include "ram/Constraint.h"
#include "ram/DebugInfo.h"
#include "ram/EmptinessCheck.h"
#include "ram/ExistenceCheck.h"
#include "ram/Filter.h"
#include "ram/FloatConstant.h"
<<<<<<< HEAD
#include "ram/LogRelationTimer.h"
#include "ram/LogSize.h"
#include "ram/LogTimer.h"
=======
#include "ram/GuardedProject.h"
>>>>>>> a1f07ded
#include "ram/Negation.h"
#include "ram/NestedIntrinsicOperator.h"
#include "ram/Project.h"
#include "ram/Query.h"
#include "ram/Relation.h"
#include "ram/Scan.h"
#include "ram/Sequence.h"
#include "ram/SignedConstant.h"
#include "ram/TupleElement.h"
#include "ram/UnpackRecord.h"
#include "ram/UnsignedConstant.h"
#include "ram/utility/Utils.h"
#include "souffle/SymbolTable.h"
#include "souffle/utility/StringUtil.h"
#include <map>
#include <vector>

namespace souffle::ast2ram {

ClauseTranslator::ClauseTranslator(const TranslatorContext& context, SymbolTable& symbolTable)
        : context(context), symbolTable(symbolTable) {}

ClauseTranslator::~ClauseTranslator() = default;

Own<ram::Statement> ClauseTranslator::generateClause(const TranslatorContext& context,
        SymbolTable& symbolTable, const ast::Clause& clause, const ast::Clause& originalClause, int version) {
    return ClauseTranslator(context, symbolTable).translateClause(clause, originalClause, version);
}

VecOwn<ram::Statement> ClauseTranslator::generateClauseVersions(const TranslatorContext& context,
        SymbolTable& symbolTable, const std::set<const ast::Relation*>& scc, const ast::Clause* clause) {
    VecOwn<ram::Statement> clauseVersions;

    // Create each version
    int version = 0;
    const auto& atoms = ast::getBodyLiterals<ast::Atom>(*clause);
    for (size_t i = 0; i < atoms.size(); i++) {
        const auto* atom = atoms[i];

        // Only interested in atoms within the same SCC
        if (!contains(scc, context.getAtomRelation(atom))) {
            continue;
        }

        // Replace wildcards with variables to reduce indices
        // nameUnnamedVariables(clause);

        auto translatedClause =
                ClauseTranslator(context, symbolTable).generateClauseVersion(scc, clause, i, version);
        appendStmt(clauseVersions, std::move(translatedClause));

        // increment version counter
        version++;
    }

    // Check that the correct number of versions have been created
    if (clause->getExecutionPlan() != nullptr) {
        int maxVersion = -1;
        for (auto const& cur : clause->getExecutionPlan()->getOrders()) {
            maxVersion = std::max(cur.first, maxVersion);
        }
        assert(version > maxVersion && "missing clause versions");
    }

    return clauseVersions;
}

Own<ram::Statement> ClauseTranslator::generateClauseVersion(const std::set<const ast::Relation*>& scc,
        const ast::Clause* clause, size_t deltaAtomIdx, size_t version) {
    const auto& atoms = ast::getBodyLiterals<ast::Atom>(*clause);

    // Update delta atom
    deltaAtom = atoms.at(deltaAtomIdx);

    // Update prevs list
    prevs.clear();
    for (size_t j = deltaAtomIdx + 1; j < atoms.size(); j++) {
        const auto* atomRelation = context.getAtomRelation(atoms[j]);
        if (contains(scc, atomRelation)) {
            prevs.push_back(atoms[j]);
        }
    }

    // Translate the resultant clause as would be done normally
    Own<ram::Statement> rule = translateClause(*clause, *clause, version);

    // Add loging
    if (Global::config().has("profile")) {
        const std::string& relationName = toString(clause->getHead()->getQualifiedName());
        const auto& srcLocation = clause->getSrcLoc();
        const std::string clauseText = stringify(toString(*clause));
        const std::string logTimerStatement =
                LogStatement::tRecursiveRule(relationName, version, srcLocation, clauseText);
        const std::string logSizeStatement =
                LogStatement::nRecursiveRule(relationName, version, srcLocation, clauseText);
        rule = mk<ram::LogRelationTimer>(std::move(rule), logTimerStatement,
                getNewRelationName(clause->getHead()->getQualifiedName()));
    }

    // Add debug info
    std::ostringstream ds;
    ds << toString(*clause) << "\nin file ";
    ds << clause->getSrcLoc();
    rule = mk<ram::DebugInfo>(std::move(rule), ds.str());

    // Add to loop body
    return mk<ram::Sequence>(std::move(rule));
}

Own<ram::Statement> ClauseTranslator::translateClause(
        const ast::Clause& clause, const ast::Clause& originalClause, int version) {
    // Create the appropriate query
    if (isFact(clause)) {
        return createRamFactQuery(clause);
    }
    return createRamRuleQuery(clause, originalClause, version);
}

std::string ClauseTranslator::getClauseAtomName(const ast::Clause& clause, const ast::Atom* atom) const {
    if (!isRecursive()) {
        return getConcreteRelationName(atom->getQualifiedName());
    }
    if (clause.getHead() == atom) {
        return getNewRelationName(atom->getQualifiedName());
    }
    if (deltaAtom == atom) {
        return getDeltaRelationName(atom->getQualifiedName());
    }
    return getConcreteRelationName(atom->getQualifiedName());
}

Own<ram::Statement> ClauseTranslator::createRamFactQuery(const ast::Clause& clause) const {
    assert(isFact(clause) && "clause should be fact");
<<<<<<< HEAD
    assert(!isRecursive() && "recursive clauses cannot have facts");
    const auto* head = clause.getHead();
=======
>>>>>>> a1f07ded

    auto project = createProjection(clause, clause);

    // Create a fact statement
<<<<<<< HEAD
    return mk<ram::Query>(mk<ram::Project>(getClauseAtomName(clause, head), std::move(values)));
=======
    return mk<ram::Query>((std::move(project)));
>>>>>>> a1f07ded
}

Own<ram::Statement> ClauseTranslator::createRamRuleQuery(
        const ast::Clause& clause, const ast::Clause& originalClause, int version) {
    assert(isRule(clause) && "clause should be rule");

    // Set up atom ordering
    atomOrder = getAtomOrdering(clause, version);

    // Index all variables and generators in the clause
    valueIndex = mk<ValueIndex>();
    indexClause(clause);

    // Set up the RAM statement bottom-up
    auto op = createProjection(clause, originalClause);
    op = addVariableBindingConstraints(std::move(op));
    op = addBodyLiteralConstraints(clause, std::move(op));
    op = addGeneratorLevels(std::move(op), clause);
    op = addVariableIntroductions(clause, originalClause, version, std::move(op));
    op = addEntryPoint(originalClause, std::move(op));
    return mk<ram::Query>(std::move(op));
}

Own<ram::Operation> ClauseTranslator::addEntryPoint(
        const ast::Clause& originalClause, Own<ram::Operation> op) const {
    auto cond = createCondition(originalClause);
    return cond != nullptr ? mk<ram::Filter>(std::move(cond), std::move(op)) : std::move(op);
}

Own<ram::Operation> ClauseTranslator::addVariableBindingConstraints(Own<ram::Operation> op) const {
    for (const auto& [_, references] : valueIndex->getVariableReferences()) {
        // Equate the first appearance to all other appearances
        assert(!references.empty() && "variable should appear at least once");
        const auto& first = *references.begin();
        for (const auto& reference : references) {
            if (first != reference && !valueIndex->isGenerator(reference.identifier)) {
                // TODO: float type equivalence check
                op = addEqualityCheck(
                        std::move(op), makeRamTupleElement(first), makeRamTupleElement(reference), false);
            }
        }
    }
    return op;
}

Own<ram::Operation> ClauseTranslator::createProjection(
        const ast::Clause& clause, const ast::Clause& originalClause) const {
    const auto head = clause.getHead();
<<<<<<< HEAD
    auto headRelationName = getClauseAtomName(clause, head);
=======
    auto headRelationName = getConcreteRelationName(head->getQualifiedName());
    const auto relInfo = context.getRelation(originalClause.getHead()->getQualifiedName());
>>>>>>> a1f07ded

    VecOwn<ram::Expression> values;
    for (const auto* arg : head->getArguments()) {
        values.push_back(ValueTranslator::translate(context, symbolTable, *valueIndex, arg));
    }

    auto guardedConditions = getFunctionalDependencies(clause, relInfo);

    if (head->getArity() == 0) {
        return mk<ram::Filter>(mk<ram::EmptinessCheck>(headRelationName),
                mk<ram::Project>(headRelationName, std::move(values)));
    }
    if (guardedConditions == nullptr) {
        return mk<ram::Project>(headRelationName, std::move(values));
    }
    return mk<ram::GuardedProject>(headRelationName, std::move(values), std::move(guardedConditions));
}

Own<ram::Operation> ClauseTranslator::addAtomScan(Own<ram::Operation> op, const ast::Atom* atom,
        const ast::Clause& clause, const ast::Clause& originalClause, int curLevel, int version) const {
    const ast::Atom* head = clause.getHead();

    // add constraints
    op = addConstantConstraints(curLevel, atom->getArguments(), std::move(op));

    // add check for emptiness for an atom
    op = mk<ram::Filter>(
            mk<ram::Negation>(mk<ram::EmptinessCheck>(getClauseAtomName(clause, atom))), std::move(op));

    // check whether all arguments are unnamed variables
    bool isAllArgsUnnamed = all_of(
            atom->getArguments(), [&](const ast::Argument* arg) { return isA<ast::UnnamedVariable>(arg); });

    // add a scan level
    if (atom->getArity() != 0 && !isAllArgsUnnamed) {
        if (head->getArity() == 0) {
            op = mk<ram::Break>(mk<ram::Negation>(mk<ram::EmptinessCheck>(getClauseAtomName(clause, head))),
                    std::move(op));
        }

        std::stringstream ss;
        if (Global::config().has("profile")) {
            ss << "@frequency-atom" << ';';
            ss << originalClause.getHead()->getQualifiedName() << ';';
            ss << version << ';';
            ss << stringify(toString(clause)) << ';';
            ss << stringify(toString(*atom)) << ';';
            ss << stringify(toString(originalClause)) << ';';
            ss << curLevel << ';';
        }
        op = mk<ram::Scan>(getClauseAtomName(clause, atom), curLevel, std::move(op), ss.str());
    }

    return op;
}

Own<ram::Operation> ClauseTranslator::addRecordUnpack(
        Own<ram::Operation> op, const ast::RecordInit* rec, int curLevel) const {
    // add constant constraints
    op = addConstantConstraints(curLevel, rec->getArguments(), std::move(op));

    // add an unpack level
    const Location& loc = valueIndex->getDefinitionPoint(*rec);
    op = mk<ram::UnpackRecord>(std::move(op), curLevel, makeRamTupleElement(loc), rec->getArguments().size());
    return op;
}

Own<ram::Operation> ClauseTranslator::addAdtUnpack(
        Own<ram::Operation> op, const ast::BranchInit* adt, int curLevel) const {
    assert(!context.isADTEnum(adt) && "ADT enums should not be unpacked");

    // set branch tag constraint
    op = addEqualityCheck(std::move(op), mk<ram::TupleElement>(curLevel, 0),
            mk<ram::SignedConstant>(context.getADTBranchId(adt)), false);

    // add remaining constant constraints
    auto dummyArg = mk<ast::UnnamedVariable>();
    std::vector<ast::Argument*> branchArguments;
    branchArguments.push_back(dummyArg.get());
    for (auto* arg : adt->getArguments()) {
        branchArguments.push_back(arg);
    }
    op = addConstantConstraints(curLevel, branchArguments, std::move(op));

    // add an unpack level
    const Location& loc = valueIndex->getDefinitionPoint(*adt);
    op = mk<ram::UnpackRecord>(std::move(op), curLevel, makeRamTupleElement(loc), branchArguments.size());
    return op;
}

Own<ram::Operation> ClauseTranslator::addVariableIntroductions(
        const ast::Clause& clause, const ast::Clause& originalClause, int version, Own<ram::Operation> op) {
    for (int i = operators.size() - 1; i >= 0; i--) {
        const auto* curOp = operators.at(i);
        if (const auto* atom = dynamic_cast<const ast::Atom*>(curOp)) {
            // add atom arguments through a scan
            op = addAtomScan(std::move(op), atom, clause, originalClause, i, version);
        } else if (const auto* rec = dynamic_cast<const ast::RecordInit*>(curOp)) {
            // add record arguments through an unpack
            op = addRecordUnpack(std::move(op), rec, i);
        } else if (const auto* adt = dynamic_cast<const ast::BranchInit*>(curOp)) {
            // add adt arguments through an unpack
            op = addAdtUnpack(std::move(op), adt, i);
        } else {
            fatal("Unsupported AST node for creation of scan-level!");
        }
    }
    return op;
}

Own<ram::Operation> ClauseTranslator::instantiateAggregator(
        Own<ram::Operation> op, const ast::Clause& clause, const ast::Aggregator* agg, int curLevel) const {
    auto addAggEqCondition = [&](Own<ram::Condition> aggr, Own<ram::Expression> value, size_t pos) {
        if (isUndefValue(value.get())) return aggr;

        // TODO: float type equivalence check
        return addConjunctiveTerm(
                std::move(aggr), mk<ram::Constraint>(BinaryConstraintOp::EQ,
                                         mk<ram::TupleElement>(curLevel, pos), std::move(value)));
    };

    Own<ram::Condition> aggCond;

    // translate constraints of sub-clause
    for (const auto* lit : agg->getBodyLiterals()) {
        // literal becomes a constraint
        if (auto condition = ConstraintTranslator::translate(context, symbolTable, *valueIndex, lit)) {
            aggCond = addConjunctiveTerm(std::move(aggCond), std::move(condition));
        }
    }

    // translate arguments of atom to conditions
    const auto& aggBodyAtoms =
            filter(agg->getBodyLiterals(), [&](const ast::Literal* lit) { return isA<ast::Atom>(lit); });
    assert(aggBodyAtoms.size() == 1 && "exactly one atom should exist per aggregator body");
    const auto* aggAtom = static_cast<const ast::Atom*>(aggBodyAtoms.at(0));

    const auto& aggAtomArgs = aggAtom->getArguments();
    for (size_t i = 0; i < aggAtomArgs.size(); i++) {
        const auto* arg = aggAtomArgs.at(i);

        // variable bindings are issued differently since we don't want self
        // referential variable bindings
        if (auto* var = dynamic_cast<const ast::Variable*>(arg)) {
            for (auto&& loc : valueIndex->getVariableReferences(var->getName())) {
                if (curLevel != loc.identifier || (int)i != loc.element) {
                    aggCond = addAggEqCondition(std::move(aggCond), makeRamTupleElement(loc), i);
                    break;
                }
            }
        } else {
            assert(arg != nullptr && "aggregator argument cannot be nullptr");
            auto value = ValueTranslator::translate(context, symbolTable, *valueIndex, arg);
            aggCond = addAggEqCondition(std::move(aggCond), std::move(value), i);
        }
    }

    // translate aggregate expression
    const auto* aggExpr = agg->getTargetExpression();
    auto expr = aggExpr ? ValueTranslator::translate(context, symbolTable, *valueIndex, aggExpr) : nullptr;

    // add Ram-Aggregation layer
    return mk<ram::Aggregate>(std::move(op), context.getOverloadedAggregatorOperator(agg),
            getClauseAtomName(clause, aggAtom), expr ? std::move(expr) : mk<ram::UndefValue>(),
            aggCond ? std::move(aggCond) : mk<ram::True>(), curLevel);
}

Own<ram::Operation> ClauseTranslator::instantiateMultiResultFunctor(
        Own<ram::Operation> op, const ast::IntrinsicFunctor* inf, int curLevel) const {
    VecOwn<ram::Expression> args;
    for (auto&& x : inf->getArguments()) {
        args.push_back(ValueTranslator::translate(context, symbolTable, *valueIndex, x));
    }

    auto func_op = [&]() -> ram::NestedIntrinsicOp {
        switch (context.getOverloadedFunctorOp(inf)) {
            case FunctorOp::RANGE: return ram::NestedIntrinsicOp::RANGE;
            case FunctorOp::URANGE: return ram::NestedIntrinsicOp::URANGE;
            case FunctorOp::FRANGE: return ram::NestedIntrinsicOp::FRANGE;

            default: fatal("missing case handler or bad code-gen");
        }
    };

    return mk<ram::NestedIntrinsicOperator>(func_op(), std::move(args), std::move(op), curLevel);
}

Own<ram::Operation> ClauseTranslator::addGeneratorLevels(
        Own<ram::Operation> op, const ast::Clause& clause) const {
    size_t curLevel = operators.size() + generators.size() - 1;
    for (const auto* generator : reverse(generators)) {
        if (auto agg = dynamic_cast<const ast::Aggregator*>(generator)) {
            op = instantiateAggregator(std::move(op), clause, agg, curLevel);
        } else if (const auto* inf = dynamic_cast<const ast::IntrinsicFunctor*>(generator)) {
            op = instantiateMultiResultFunctor(std::move(op), inf, curLevel);
        } else {
            assert(false && "unhandled generator");
        }
        curLevel--;
    }
    return op;
}

Own<ram::Operation> ClauseTranslator::addNegate(
        const ast::Atom* atom, Own<ram::Operation> op, bool isDelta) const {
    size_t auxiliaryArity = context.getEvaluationArity(atom);
    assert(auxiliaryArity <= atom->getArity() && "auxiliary arity out of bounds");
    size_t arity = atom->getArity() - auxiliaryArity;
    std::string name = isDelta ? getDeltaRelationName(atom->getQualifiedName())
                               : getConcreteRelationName(atom->getQualifiedName());

    if (arity == 0) {
        // for a nullary, negation is a simple emptiness check
        return mk<ram::Filter>(mk<ram::EmptinessCheck>(name), std::move(op));
    }

    // else, we construct the atom and create a negation
    VecOwn<ram::Expression> values;
    auto args = atom->getArguments();
    for (size_t i = 0; i < arity; i++) {
        values.push_back(ValueTranslator::translate(context, symbolTable, *valueIndex, args[i]));
    }
    for (size_t i = 0; i < auxiliaryArity; i++) {
        values.push_back(mk<ram::UndefValue>());
    }
    return mk<ram::Filter>(
            mk<ram::Negation>(mk<ram::ExistenceCheck>(name, std::move(values))), std::move(op));
}

Own<ram::Operation> ClauseTranslator::addBodyLiteralConstraints(
        const ast::Clause& clause, Own<ram::Operation> op) const {
    for (const auto* lit : clause.getBodyLiterals()) {
        // constraints become literals
        if (auto condition = ConstraintTranslator::translate(context, symbolTable, *valueIndex, lit)) {
            op = mk<ram::Filter>(std::move(condition), std::move(op));
        }
    }

    if (isRecursive()) {
        if (clause.getHead()->getArity() > 0) {
            // also negate the head
            op = addNegate(clause.getHead(), std::move(op), false);
        }

        // also add in prev stuff
        for (const auto* prev : prevs) {
            op = addNegate(prev, std::move(op), true);
        }
    }

    return op;
}

Own<ram::Condition> ClauseTranslator::createCondition(const ast::Clause& originalClause) const {
    const auto head = originalClause.getHead();

    // add stopping criteria for nullary relations
    // (if it contains already the null tuple, don't re-compute)
    if (head->getArity() == 0) {
        return mk<ram::EmptinessCheck>(getClauseAtomName(originalClause, head));
    }
    return nullptr;
}

RamDomain ClauseTranslator::getConstantRamRepresentation(
        SymbolTable& symbolTable, const ast::Constant& constant) const {
    if (auto strConstant = dynamic_cast<const ast::StringConstant*>(&constant)) {
        return symbolTable.lookup(strConstant->getConstant());
    } else if (isA<ast::NilConstant>(&constant)) {
        return 0;
    } else if (auto* numConstant = dynamic_cast<const ast::NumericConstant*>(&constant)) {
        switch (context.getInferredNumericConstantType(numConstant)) {
            case ast::NumericConstant::Type::Int:
                return RamSignedFromString(numConstant->getConstant(), nullptr, 0);
            case ast::NumericConstant::Type::Uint:
                return RamUnsignedFromString(numConstant->getConstant(), nullptr, 0);
            case ast::NumericConstant::Type::Float: return RamFloatFromString(numConstant->getConstant());
        }
    }

    fatal("unaccounted-for constant");
}

Own<ram::Expression> ClauseTranslator::translateConstant(
        SymbolTable& symbolTable, const ast::Constant& constant) const {
    auto rawConstant = getConstantRamRepresentation(symbolTable, constant);
    if (const auto* numericConstant = dynamic_cast<const ast::NumericConstant*>(&constant)) {
        switch (context.getInferredNumericConstantType(numericConstant)) {
            case ast::NumericConstant::Type::Int: return mk<ram::SignedConstant>(rawConstant);
            case ast::NumericConstant::Type::Uint: return mk<ram::UnsignedConstant>(rawConstant);
            case ast::NumericConstant::Type::Float: return mk<ram::FloatConstant>(rawConstant);
        }
        fatal("unaccounted-for constant");
    }
    return mk<ram::SignedConstant>(rawConstant);
}

Own<ram::Operation> ClauseTranslator::addEqualityCheck(
        Own<ram::Operation> op, Own<ram::Expression> lhs, Own<ram::Expression> rhs, bool isFloat) const {
    auto eqOp = isFloat ? BinaryConstraintOp::FEQ : BinaryConstraintOp::EQ;
    auto eqConstraint = mk<ram::Constraint>(eqOp, std::move(lhs), std::move(rhs));
    return mk<ram::Filter>(std::move(eqConstraint), std::move(op));
}

Own<ram::Operation> ClauseTranslator::addConstantConstraints(
        size_t curLevel, const std::vector<ast::Argument*>& arguments, Own<ram::Operation> op) const {
    for (size_t i = 0; i < arguments.size(); i++) {
        const auto* argument = arguments.at(i);
        if (const auto* numericConstant = dynamic_cast<const ast::NumericConstant*>(argument)) {
            bool isFloat = context.getInferredNumericConstantType(numericConstant) ==
                           ast::NumericConstant::Type::Float;
            auto lhs = mk<ram::TupleElement>(curLevel, i);
            auto rhs = translateConstant(symbolTable, *numericConstant);
            op = addEqualityCheck(std::move(op), std::move(lhs), std::move(rhs), isFloat);
        } else if (const auto* constant = dynamic_cast<const ast::Constant*>(argument)) {
            auto lhs = mk<ram::TupleElement>(curLevel, i);
            auto rhs = translateConstant(symbolTable, *constant);
            op = addEqualityCheck(std::move(op), std::move(lhs), std::move(rhs), false);
        }
    }

    return op;
}

<<<<<<< HEAD
std::vector<ast::Atom*> ClauseTranslator::getAtomOrdering(
        const ast::Clause& clause, const int version) const {
=======
Own<ram::Condition> ClauseTranslator::getFunctionalDependencies(
        const ast::Clause& clause, const ast::Relation* relation) const {
    const auto head = clause.getHead();
    auto headRelationName = getConcreteRelationName(head->getQualifiedName());
    VecOwn<ram::Condition> dependencies;
    // Impose the functional dependencies of the relation on each PROJECT
    if (!relation->getFunctionalDependencies().empty()) {
        const auto attributes = relation->getAttributes();
        std::vector<const ast::FunctionalConstraint*> addedConstraints;
        for (const auto& fd : relation->getFunctionalDependencies()) {
            // skip if already has an equivalent constraints added.
            bool added = false;
            for (const auto other : addedConstraints) {
                if (other->equivalentConstraint(*fd)) {
                    added = true;
                    break;
                }
            }
            if (added) {
                continue;
            } else {
                addedConstraints.push_back(fd);
            }
            // Remove redunatnt attributes within same key.
            std::set<std::string> keys;
            for (auto key : fd->getKeys()) {
                keys.insert(key->getName());
            }
            VecOwn<ram::Expression> vals;
            VecOwn<ram::Expression> valsCopy;
            for (size_t i = 0; i < attributes.size(); ++i) {
                const auto attribute = attributes[i];
                auto found = keys.find(attribute->getName());

                // If this particular source argument matches the head argument, insert it.
                if (found != keys.end()) {
                    vals.push_back(ValueTranslator::translate(
                            context, symbolTable, *valueIndex, head->getArguments()[i]));
                    valsCopy.push_back(ValueTranslator::translate(
                            context, symbolTable, *valueIndex, head->getArguments()[i]));
                    // Otherwise insert ⊥
                } else {
                    vals.push_back(mk<ram::UndefValue>());
                    valsCopy.push_back(mk<ram::UndefValue>());
                }
            }

            // if we are in a recursive clause, need to guard both new and original relation.
            if (isPrefix("@new_", head->getQualifiedName().toString())) {
                dependencies.push_back(
                        mk<ram::Negation>(mk<ram::ExistenceCheck>(headRelationName, std::move(vals))));
                dependencies.push_back(mk<ram::Negation>(mk<ram::ExistenceCheck>(
                        relation->getQualifiedName().toString(), std::move(valsCopy))));
            } else {
                dependencies.push_back(
                        mk<ram::Negation>(mk<ram::ExistenceCheck>(headRelationName, std::move(vals))));
            }
        }
    }

    return ram::toCondition(dependencies);
}

Own<ast::Clause> ClauseTranslator::getReorderedClause(const ast::Clause& clause, const int version) const {
>>>>>>> a1f07ded
    const auto& plan = clause.getExecutionPlan();
    if (plan == nullptr) {
        return {};
    }

    // check if there's a plan for the current version
    auto orders = plan->getOrders();
    if (!contains(orders, version)) {
        return {};
    }

    // get the imposed order, and change it to start at zero
    const auto& order = orders.at(version);
    std::vector<unsigned int> newOrder(order->getOrder().size());
    std::transform(order->getOrder().begin(), order->getOrder().end(), newOrder.begin(),
            [](unsigned int i) -> unsigned int { return i - 1; });

    std::vector<ast::Atom*> atoms = ast::getBodyLiterals<ast::Atom>(clause);
    return reorderAtoms(atoms, newOrder);
}

int ClauseTranslator::addOperatorLevel(const ast::Node* node) {
    int nodeLevel = operators.size() + generators.size();
    operators.push_back(node);
    return nodeLevel;
}

int ClauseTranslator::addGeneratorLevel(const ast::Argument* arg) {
    int generatorLevel = operators.size() + generators.size();
    generators.push_back(arg);
    return generatorLevel;
}

void ClauseTranslator::indexNodeArguments(int nodeLevel, const std::vector<ast::Argument*>& nodeArgs) {
    for (size_t i = 0; i < nodeArgs.size(); i++) {
        const auto& arg = nodeArgs.at(i);

        // check for variable references
        if (const auto* var = dynamic_cast<const ast::Variable*>(arg)) {
            valueIndex->addVarReference(*var, nodeLevel, i);
        }

        // check for nested records
        if (const auto* rec = dynamic_cast<const ast::RecordInit*>(arg)) {
            valueIndex->setRecordDefinition(*rec, nodeLevel, i);

            // introduce new nesting level for unpack
            auto unpackLevel = addOperatorLevel(rec);
            indexNodeArguments(unpackLevel, rec->getArguments());
        }

        // check for nested ADT branches
        if (const auto* adt = dynamic_cast<const ast::BranchInit*>(arg)) {
            valueIndex->setAdtDefinition(*adt, nodeLevel, i);

            // introduce new nesting level for unpack
            auto unpackLevel = addOperatorLevel(adt);

            auto dummyArg = mk<ast::UnnamedVariable>();
            std::vector<ast::Argument*> arguments;
            arguments.push_back(dummyArg.get());
            for (auto* arg : adt->getArguments()) {
                arguments.push_back(arg);
            }
            indexNodeArguments(unpackLevel, arguments);
        }
    }
}

void ClauseTranslator::indexGenerator(const ast::Argument& arg) {
    int aggLoc = addGeneratorLevel(&arg);
    valueIndex->setGeneratorLoc(arg, Location({aggLoc, 0}));
}

void ClauseTranslator::indexAtoms(const ast::Clause& clause) {
    for (const auto* atom : ast::getBodyLiterals<ast::Atom>(clause)) {
        // give the atom the current level
        int scanLevel = addOperatorLevel(atom);
        indexNodeArguments(scanLevel, atom->getArguments());
    }
}

void ClauseTranslator::indexAggregatorBody(const ast::Aggregator& agg) {
    auto aggLoc = valueIndex->getGeneratorLoc(agg);

    // Get the single body atom inside the aggregator
    const auto& aggBodyAtoms =
            filter(agg.getBodyLiterals(), [&](const ast::Literal* lit) { return isA<ast::Atom>(lit); });
    assert(aggBodyAtoms.size() == 1 && "exactly one atom should exist per aggregator body");
    const auto* aggAtom = static_cast<const ast::Atom*>(aggBodyAtoms.at(0));

    // Add the variable references inside this atom
    const auto& aggAtomArgs = aggAtom->getArguments();
    for (size_t i = 0; i < aggAtomArgs.size(); i++) {
        const auto* arg = aggAtomArgs.at(i);
        if (const auto* var = dynamic_cast<const ast::Variable*>(arg)) {
            valueIndex->addVarReference(*var, aggLoc.identifier, (int)i);
        }
    }
}

void ClauseTranslator::indexAggregators(const ast::Clause& clause) {
    // Add each aggregator as an internal generator
    visitDepthFirst(clause, [&](const ast::Aggregator& agg) { indexGenerator(agg); });

    // Index aggregator bodies
    visitDepthFirst(clause, [&](const ast::Aggregator& agg) { indexAggregatorBody(agg); });

    // Add aggregator value introductions
    visitDepthFirst(clause, [&](const ast::BinaryConstraint& bc) {
        if (!isEqConstraint(bc.getBaseOperator())) return;
        const auto* lhs = dynamic_cast<const ast::Variable*>(bc.getLHS());
        const auto* rhs = dynamic_cast<const ast::Aggregator*>(bc.getRHS());
        if (lhs == nullptr || rhs == nullptr) return;
        valueIndex->addVarReference(*lhs, valueIndex->getGeneratorLoc(*rhs));
    });
}

void ClauseTranslator::indexMultiResultFunctors(const ast::Clause& clause) {
    // Add each multi-result functor as an internal generator
    visitDepthFirst(clause, [&](const ast::IntrinsicFunctor& func) {
        if (ast::analysis::FunctorAnalysis::isMultiResult(func)) {
            indexGenerator(func);
        }
    });

    // Add multi-result functor value introductions
    visitDepthFirst(clause, [&](const ast::BinaryConstraint& bc) {
        if (!isEqConstraint(bc.getBaseOperator())) return;
        const auto* lhs = dynamic_cast<const ast::Variable*>(bc.getLHS());
        const auto* rhs = dynamic_cast<const ast::IntrinsicFunctor*>(bc.getRHS());
        if (lhs == nullptr || rhs == nullptr) return;
        if (!ast::analysis::FunctorAnalysis::isMultiResult(*rhs)) return;
        valueIndex->addVarReference(*lhs, valueIndex->getGeneratorLoc(*rhs));
    });
}

void ClauseTranslator::indexClause(const ast::Clause& clause) {
    indexAtoms(clause);
    indexAggregators(clause);
    indexMultiResultFunctors(clause);
}

}  // namespace souffle::ast2ram<|MERGE_RESOLUTION|>--- conflicted
+++ resolved
@@ -49,13 +49,10 @@
 #include "ram/ExistenceCheck.h"
 #include "ram/Filter.h"
 #include "ram/FloatConstant.h"
-<<<<<<< HEAD
+#include "ram/GuardedProject.h"
 #include "ram/LogRelationTimer.h"
 #include "ram/LogSize.h"
 #include "ram/LogTimer.h"
-=======
-#include "ram/GuardedProject.h"
->>>>>>> a1f07ded
 #include "ram/Negation.h"
 #include "ram/NestedIntrinsicOperator.h"
 #include "ram/Project.h"
@@ -189,20 +186,12 @@
 
 Own<ram::Statement> ClauseTranslator::createRamFactQuery(const ast::Clause& clause) const {
     assert(isFact(clause) && "clause should be fact");
-<<<<<<< HEAD
     assert(!isRecursive() && "recursive clauses cannot have facts");
-    const auto* head = clause.getHead();
-=======
->>>>>>> a1f07ded
 
     auto project = createProjection(clause, clause);
 
     // Create a fact statement
-<<<<<<< HEAD
-    return mk<ram::Query>(mk<ram::Project>(getClauseAtomName(clause, head), std::move(values)));
-=======
     return mk<ram::Query>((std::move(project)));
->>>>>>> a1f07ded
 }
 
 Own<ram::Statement> ClauseTranslator::createRamRuleQuery(
@@ -251,12 +240,8 @@
 Own<ram::Operation> ClauseTranslator::createProjection(
         const ast::Clause& clause, const ast::Clause& originalClause) const {
     const auto head = clause.getHead();
-<<<<<<< HEAD
     auto headRelationName = getClauseAtomName(clause, head);
-=======
-    auto headRelationName = getConcreteRelationName(head->getQualifiedName());
     const auto relInfo = context.getRelation(originalClause.getHead()->getQualifiedName());
->>>>>>> a1f07ded
 
     VecOwn<ram::Expression> values;
     for (const auto* arg : head->getArguments()) {
@@ -581,10 +566,6 @@
     return op;
 }
 
-<<<<<<< HEAD
-std::vector<ast::Atom*> ClauseTranslator::getAtomOrdering(
-        const ast::Clause& clause, const int version) const {
-=======
 Own<ram::Condition> ClauseTranslator::getFunctionalDependencies(
         const ast::Clause& clause, const ast::Relation* relation) const {
     const auto head = clause.getHead();
@@ -648,8 +629,8 @@
     return ram::toCondition(dependencies);
 }
 
-Own<ast::Clause> ClauseTranslator::getReorderedClause(const ast::Clause& clause, const int version) const {
->>>>>>> a1f07ded
+std::vector<ast::Atom*> ClauseTranslator::getAtomOrdering(
+        const ast::Clause& clause, const int version) const {
     const auto& plan = clause.getExecutionPlan();
     if (plan == nullptr) {
         return {};
