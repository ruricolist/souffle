--- conflicted
+++ resolved
@@ -49,7 +49,7 @@
 
 class ExplainProvenance {
 public:
-    ExplainProvenance(SouffleProgram& prog) : prog(prog) {}
+    ExplainProvenance(SouffleProgram& prog) : prog(prog), symTable(prog.getSymbolTable()) {}
     virtual ~ExplainProvenance() = default;
 
     virtual void setup() = 0;
@@ -60,7 +60,16 @@
     virtual std::unique_ptr<TreeNode> explainSubproof(
             std::string relName, RamDomain label, size_t depthLimit) = 0;
 
+    virtual std::vector<std::string> explainNegationGetVariables(
+            std::string relName, std::vector<std::string> args, size_t ruleNum) = 0;
+
+    virtual std::unique_ptr<TreeNode> explainNegation(std::string relName, size_t ruleNum,
+            const std::vector<std::string>& tuple,
+            std::map<std::string, std::string>& bodyVariables) = 0;
+
     virtual std::string getRule(std::string relName, size_t ruleNum) = 0;
+
+    virtual std::vector<std::string> getRules(std::string relName) = 0;
 
     virtual std::string measureRelation(std::string relName) = 0;
 
@@ -151,68 +160,7 @@
     }
 
     virtual void printRelationOutput(
-<<<<<<< HEAD
-            const SymbolMask& symMask, const IODirectives& ioDir, const Relation& rel) = 0;
-
-public:
-    ExplainProvenance(SouffleProgram& prog) : prog(prog), symTable(prog.getSymbolTable()) {}
-    virtual ~ExplainProvenance() = default;
-
-    virtual void setup() = 0;
-
-    virtual std::unique_ptr<TreeNode> explain(
-            std::string relName, std::vector<std::string> tuple, size_t depthLimit) = 0;
-
-    virtual std::unique_ptr<TreeNode> explainSubproof(
-            std::string relName, RamDomain label, size_t depthLimit) = 0;
-
-    virtual std::vector<std::string> explainNegationGetVariables(
-            std::string relName, std::vector<std::string> args, size_t ruleNum) = 0;
-
-    virtual std::unique_ptr<TreeNode> explainNegation(std::string relName, size_t ruleNum,
-            const std::vector<std::string>& tuple, std::map<std::string, std::string>& bodyVariables) = 0;
-
-    virtual std::string getRule(std::string relName, size_t ruleNum) = 0;
-    virtual std::vector<std::string> getRules(std::string relName) = 0;
-
-    virtual std::string measureRelation(std::string relName) = 0;
-
-    virtual void printRulesJSON(std::ostream& os) = 0;
-
-    virtual std::string getRelationOutput(const std::string& relName) {
-        auto rel = prog.getRelation(relName);
-        if (rel == nullptr) {
-            return "Relation " + relName + " not found\n";
-        }
-
-        // create symbol mask
-        SymbolMask symMask(rel->getArity());
-
-        for (size_t i = 0; i < rel->getArity(); i++) {
-            if (*(rel->getAttrType(i)) == 's') {
-                symMask.setSymbol(i);
-            }
-        }
-
-        // create IODirectives
-        IODirectives dir;
-        dir.setRelationName(relName);
-
-        // redirect cout to stringstream
-        std::stringstream out;
-        auto originalCoutBuf = std::cout.rdbuf(out.rdbuf());
-
-        // print relation
-        printRelationOutput(symMask, dir, *rel);
-
-        // restore original cout buffer
-        std::cout.rdbuf(originalCoutBuf);
-
-        return out.str();
-    }
-=======
             const std::vector<bool>& symMask, const IODirectives& ioDir, const Relation& rel) = 0;
->>>>>>> 931c01cd
 };
 
 }  // end of namespace souffle