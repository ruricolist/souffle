--- conflicted
+++ resolved
@@ -27,18 +27,11 @@
 
 class ReadStream {
 public:
-<<<<<<< HEAD
-    ReadStream(const std::vector<RamPrimitiveType>& symbolMask, SymbolTable& symbolTable, const bool prov,
-            const size_t numberOfHeights)
-            : symbolMask(symbolMask), symbolTable(symbolTable), isProvenance(prov),
-              arity(static_cast<uint8_t>(symbolMask.size() - (prov ? (numberOfHeights + 1) : 0))),
-              numberOfHeights(numberOfHeights) {}
-=======
-    ReadStream(const std::vector<bool>& symbolMask, SymbolTable& symbolTable, const size_t auxiliaryArity)
+    ReadStream(const std::vector<RamPrimitiveType>& symbolMask, SymbolTable& symbolTable,
+            const size_t auxiliaryArity)
             : symbolMask(symbolMask), symbolTable(symbolTable),
               arity(static_cast<uint8_t>(symbolMask.size() - auxiliaryArity)),
               auxiliaryArity(auxiliaryArity) {}
->>>>>>> 20b1c7ae
     template <typename T>
     void readAll(T& relation) {
         auto lease = symbolTable.acquireLock();
@@ -61,14 +54,8 @@
 
 class ReadStreamFactory {
 public:
-<<<<<<< HEAD
     virtual std::unique_ptr<ReadStream> getReader(const std::vector<RamPrimitiveType>& symbolMask,
-            SymbolTable& symbolTable, const IODirectives& ioDirectives, const bool provenance,
-            const size_t number) = 0;
-=======
-    virtual std::unique_ptr<ReadStream> getReader(const std::vector<bool>& symbolMask,
             SymbolTable& symbolTable, const IODirectives& ioDirectives, const size_t number) = 0;
->>>>>>> 20b1c7ae
     virtual const std::string& getName() const = 0;
     virtual ~ReadStreamFactory() = default;
 };
