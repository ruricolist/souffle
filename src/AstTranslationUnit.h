--- conflicted
+++ resolved
@@ -35,13 +35,8 @@
 
 class AstTranslationUnit {
 public:
-<<<<<<< HEAD
-    AstTranslationUnit(std::unique_ptr<AstProgram> program, SymbolTable& s, ErrorReport& e, DebugReport& d)
-            : program(std::move(program)), symbolTable(s), errorReport(e), debugReport(d) {}
-=======
     AstTranslationUnit(std::unique_ptr<AstProgram> program, ErrorReport& e, DebugReport& d)
             : program(std::move(program)), errorReport(e), debugReport(d) {}
->>>>>>> 5f99b0fc
 
     virtual ~AstTranslationUnit() = default;
 
