--- conflicted
+++ resolved
@@ -118,11 +118,6 @@
         FORWARD(IndexAggregate);
 
         // Statements
-<<<<<<< HEAD
-        FORWARD(Fact);
-=======
-        FORWARD(Create);
->>>>>>> 71e396de
         FORWARD(Load);
         FORWARD(Store);
         FORWARD(Query);
@@ -163,11 +158,6 @@
     }
 
     // -- statements --
-<<<<<<< HEAD
-    LINK(Fact, RelationStatement);
-=======
-    LINK(Create, RelationStatement);
->>>>>>> 71e396de
     LINK(Load, AbstractLoadStore);
     LINK(Store, AbstractLoadStore);
     LINK(AbstractLoadStore, RelationStatement);
