--- conflicted
+++ resolved
@@ -91,22 +91,15 @@
  */
 class SouffleInterpreterInterface : public SouffleProgram {
 private:
-<<<<<<< HEAD
     RamProgram& prog;
     RamExecutor& exec;
     RamEnvironment& env;
-=======
->>>>>>> 5fd84e72
     SymbolTable& symTable;
     std::vector<RamRelationInterface*> interfaces;
 
 public:
-<<<<<<< HEAD
     SouffleInterpreterInterface(RamProgram& p, RamExecutor& e, RamEnvironment& r, SymbolTable& s)
             : prog(p), exec(e), env(r), symTable(s) {
-=======
-    SouffleInterpreterInterface(RamEnvironment& r, SymbolTable& s) : symTable(s) {
->>>>>>> 5fd84e72
         uint32_t id = 0;
         for (auto& rel_pair : r.getRelationMap()) {
             auto& rel = rel_pair.second;
