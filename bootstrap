--- conflicted
+++ resolved
@@ -1,13 +1,5 @@
-<<<<<<< HEAD
-#!/bin/sh -e
-aclocal
+#! /bin/sh -e
+aclocal -I m4
 autoheader
 automake --gnu --add-missing
-autoconf
-=======
-#! /bin/sh
-aclocal -I m4 \
-&& autoheader \
-&& automake --gnu --add-missing \
-&& autoconf 
->>>>>>> ea0b2e1f
+autoconf